use cid::{multihash::Code, Cid};
use frc42_dispatch::{match_method, method_hash};
use frc46_token::receiver::{FRC46TokenReceived, FRC46_TOKEN_TYPE};
use frc46_token::token::types::TransferParams;
use fvm_actor_utils::receiver::UniversalReceiverParams;
use fvm_ipld_blockstore::Block;
use fvm_ipld_encoding::ipld_block::IpldBlock;
use fvm_ipld_encoding::tuple::{Deserialize_tuple, Serialize_tuple};
use fvm_ipld_encoding::{de::DeserializeOwned, RawBytes, DAG_CBOR};
use fvm_sdk as sdk;
use fvm_shared::{
    address::Address, bigint::Zero, econ::TokenAmount, error::ExitCode, sys::SendFlags,
};
use sdk::NO_DATA_BLOCK_ID;

/// Grab the incoming parameters and convert from RawBytes to deserialized struct
pub fn deserialize_params<O: DeserializeOwned>(params: u32) -> O {
    let params = sdk::message::params_raw(params).unwrap().unwrap();
    let params = RawBytes::new(params.data);
    params.deserialize().unwrap()
}

#[derive(Serialize_tuple, Deserialize_tuple)]
struct TransferActorState {
    operator_address: Option<Address>,
    token_address: Option<Address>,
}

impl TransferActorState {
    fn load(cid: &Cid) -> Self {
        let data = sdk::ipld::get(cid).unwrap();
        fvm_ipld_encoding::from_slice::<Self>(&data).unwrap()
    }

    fn save(&self) -> Cid {
        let serialized = fvm_ipld_encoding::to_vec(self).unwrap();
        let block = Block { codec: DAG_CBOR, data: serialized };
        sdk::ipld::put(Code::Blake2b256.into(), 32, block.codec, block.data.as_ref()).unwrap()
    }
}

/// Implements a simple actor that can hold and transfer tokens
///
/// First operator to send it tokens will be saved and tokens from other operators will be rejected
///
/// Address of the token actor is also saved as this identifies the token type
///
/// After receiving some tokens, it does nothing until the Forward method is called by the initial operator
/// When Forward method is invoked, it will transfer the entire balance it holds to a given address
///
/// Forward requires the same operator to initiate transfer and will abort if the operator address doesn't match,
/// or if the receiver hook rejects the transfer
#[no_mangle]
fn invoke(input: u32) -> u32 {
    std::panic::set_hook(Box::new(|info| {
        sdk::vm::abort(ExitCode::USR_ASSERTION_FAILED.value(), Some(&format!("{info}")))
    }));

    let method_num = sdk::message::method_number();
    match_method!(method_num, {
        "Constructor" => {
            let initial_state = TransferActorState { operator_address: None, token_address: None };
            let cid = initial_state.save();
            sdk::sself::set_root(&cid).unwrap();

            NO_DATA_BLOCK_ID
        },
        "Receive" => {
            let mut state = TransferActorState::load(&sdk::sself::root().unwrap());
            // Received is passed a TokenReceivedParams
            let params: UniversalReceiverParams = deserialize_params(input);

            // reject if not an FRC46 token
            // we don't know how to inspect other payloads here
            if params.type_ != FRC46_TOKEN_TYPE {
                panic!("invalid token type, rejecting transfer");
            }

            // get token transfer data
            let token_params: FRC46TokenReceived = params.payload.deserialize().unwrap();

            // check the address, we'll remember the first operator and reject others later
            match state.operator_address {
                Some(operator) => {
                    let actor_id = sdk::actor::resolve_address(&operator).unwrap();
                    if actor_id != token_params.operator {
                        panic!("cannot accept from this operator");
                    }
                }
                None => {
                    state.operator_address = Some(Address::new_id(token_params.operator));
                    state.token_address = Some(Address::new_id(sdk::message::caller()));
                    let cid = state.save();
                    sdk::sself::set_root(&cid).unwrap();
                }
            }

            // all good, don't need to return anything
            NO_DATA_BLOCK_ID
        },
        "Forward" => {
            let state = TransferActorState::load(&sdk::sself::root().unwrap());

            let target: Address = deserialize_params(input);

            // match sender address to the one who operated the last transfer
            // if there's no address set, abort because we're expecting a transfer first
            match state.operator_address {
                Some(operator) => {
                    let actor_id = sdk::actor::resolve_address(&operator).unwrap();
                    if actor_id != sdk::message::caller() {
                        panic!("cannot accept from this operator");
                    }
                }
                None => panic!("no operator id set"),
            }

            // get our balance
            let self_address = Address::new_id(sdk::message::receiver());
<<<<<<< HEAD
            let balance_receipt = sdk::send::send(&state.token_address.unwrap(), method_hash!("BalanceOf"), IpldBlock::serialize_cbor(&self_address).unwrap(), TokenAmount::zero(), None, SendFlags::default()).unwrap();

            if !balance_receipt.exit_code.is_success() {
=======
            let balance_ret = sdk::send::send(&state.token_address.unwrap(), method_hash!("BalanceOf"),
                IpldBlock::serialize_cbor(&self_address).unwrap(), TokenAmount::zero()).unwrap();
            if !balance_ret.exit_code.is_success() {
>>>>>>> 422d8cb5
                panic!("unable to get balance");
            }
            let balance = balance_ret.return_data.unwrap().deserialize::<TokenAmount>().unwrap();

            // transfer to target address
            let params = TransferParams {
                to: target,
                amount: balance, // send everything
                operator_data: RawBytes::default(),
            };
<<<<<<< HEAD

            let transfer_receipt = sdk::send::send(&state.token_address.unwrap(), method_hash!("Transfer"), IpldBlock::serialize_cbor(&params).unwrap(), TokenAmount::zero(), None, SendFlags::default()).unwrap();
            if !transfer_receipt.exit_code.is_success() {
=======
            let transfer_ret = sdk::send::send(&state.token_address.unwrap(), method_hash!("Transfer"),

                IpldBlock::serialize_cbor(&params).unwrap(), TokenAmount::zero()).unwrap();
            if !transfer_ret.exit_code.is_success() {
>>>>>>> 422d8cb5
                panic!("transfer call failed");
            }

            // we could return the balance sent or something like that
            // but the test we run from is checking that already so no need to do it here
            NO_DATA_BLOCK_ID
        }
        _ => {
            sdk::vm::abort(
                ExitCode::USR_UNHANDLED_MESSAGE.value(),
                Some("Unknown method number"),
            );
        }
    })
}<|MERGE_RESOLUTION|>--- conflicted
+++ resolved
@@ -117,15 +117,10 @@
 
             // get our balance
             let self_address = Address::new_id(sdk::message::receiver());
-<<<<<<< HEAD
-            let balance_receipt = sdk::send::send(&state.token_address.unwrap(), method_hash!("BalanceOf"), IpldBlock::serialize_cbor(&self_address).unwrap(), TokenAmount::zero(), None, SendFlags::default()).unwrap();
 
-            if !balance_receipt.exit_code.is_success() {
-=======
             let balance_ret = sdk::send::send(&state.token_address.unwrap(), method_hash!("BalanceOf"),
-                IpldBlock::serialize_cbor(&self_address).unwrap(), TokenAmount::zero()).unwrap();
+                IpldBlock::serialize_cbor(&self_address).unwrap(), TokenAmount::zero(), None, SendFlags::default()).unwrap();
             if !balance_ret.exit_code.is_success() {
->>>>>>> 422d8cb5
                 panic!("unable to get balance");
             }
             let balance = balance_ret.return_data.unwrap().deserialize::<TokenAmount>().unwrap();
@@ -136,16 +131,11 @@
                 amount: balance, // send everything
                 operator_data: RawBytes::default(),
             };
-<<<<<<< HEAD
 
-            let transfer_receipt = sdk::send::send(&state.token_address.unwrap(), method_hash!("Transfer"), IpldBlock::serialize_cbor(&params).unwrap(), TokenAmount::zero(), None, SendFlags::default()).unwrap();
-            if !transfer_receipt.exit_code.is_success() {
-=======
             let transfer_ret = sdk::send::send(&state.token_address.unwrap(), method_hash!("Transfer"),
 
-                IpldBlock::serialize_cbor(&params).unwrap(), TokenAmount::zero()).unwrap();
+                IpldBlock::serialize_cbor(&params).unwrap(), TokenAmount::zero(), None, SendFlags::default()).unwrap();
             if !transfer_ret.exit_code.is_success() {
->>>>>>> 422d8cb5
                 panic!("transfer call failed");
             }
 
