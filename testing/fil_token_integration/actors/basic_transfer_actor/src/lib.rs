use cid::{multihash::Code, Cid};
use frc42_dispatch::{match_method, method_hash};
use frc46_token::receiver::{FRC46TokenReceived, FRC46_TOKEN_TYPE};
use frc46_token::token::types::TransferParams;
use fvm_actor_utils::receiver::UniversalReceiverParams;
use fvm_ipld_blockstore::Block;
use fvm_ipld_encoding::ipld_block::IpldBlock;
use fvm_ipld_encoding::tuple::{Deserialize_tuple, Serialize_tuple};
use fvm_ipld_encoding::{de::DeserializeOwned, RawBytes, DAG_CBOR};
use fvm_sdk as sdk;
use fvm_shared::{
    address::Address, bigint::Zero, econ::TokenAmount, error::ExitCode, sys::SendFlags,
};
use sdk::NO_DATA_BLOCK_ID;

/// Grab the incoming parameters and convert from RawBytes to deserialized struct
pub fn deserialize_params<O: DeserializeOwned>(params: u32) -> O {
    let params = sdk::message::params_raw(params).unwrap().unwrap();
    let params = RawBytes::new(params.data);
    params.deserialize().unwrap()
}

#[derive(Serialize_tuple, Deserialize_tuple)]
struct TransferActorState {
    operator_address: Option<Address>,
    token_address: Option<Address>,
}

impl TransferActorState {
    fn load(cid: &Cid) -> Self {
        let data = sdk::ipld::get(cid).unwrap();
        fvm_ipld_encoding::from_slice::<Self>(&data).unwrap()
    }

    fn save(&self) -> Cid {
        let serialized = fvm_ipld_encoding::to_vec(self).unwrap();
        let block = Block { codec: DAG_CBOR, data: serialized };
        sdk::ipld::put(Code::Blake2b256.into(), 32, block.codec, block.data.as_ref()).unwrap()
    }
}

/// Implements a simple actor that can hold and transfer tokens
///
/// First operator to send it tokens will be saved and tokens from other operators will be rejected
///
/// Address of the token actor is also saved as this identifies the token type
///
/// After receiving some tokens, it does nothing until the Forward method is called by the initial operator
/// When Forward method is invoked, it will transfer the entire balance it holds to a given address
///
/// Forward requires the same operator to initiate transfer and will abort if the operator address doesn't match,
/// or if the receiver hook rejects the transfer
#[no_mangle]
fn invoke(input: u32) -> u32 {
    std::panic::set_hook(Box::new(|info| {
        sdk::vm::abort(ExitCode::USR_ASSERTION_FAILED.value(), Some(&format!("{info}")))
    }));

    let method_num = sdk::message::method_number();
    match_method!(method_num, {
        "Constructor" => {
            let initial_state = TransferActorState { operator_address: None, token_address: None };
            let cid = initial_state.save();
            sdk::sself::set_root(&cid).unwrap();

            NO_DATA_BLOCK_ID
        },
        "Receive" => {
            let mut state = TransferActorState::load(&sdk::sself::root().unwrap());
            // Received is passed a TokenReceivedParams
            let params: UniversalReceiverParams = deserialize_params(input);

            // reject if not an FRC46 token
            // we don't know how to inspect other payloads here
            if params.type_ != FRC46_TOKEN_TYPE {
                panic!("invalid token type, rejecting transfer");
            }

            // get token transfer data
            let token_params: FRC46TokenReceived = params.payload.deserialize().unwrap();

            // check the address, we'll remember the first operator and reject others later
            match state.operator_address {
                Some(operator) => {
                    let actor_id = sdk::actor::resolve_address(&operator).unwrap();
                    if actor_id != token_params.operator {
                        panic!("cannot accept from this operator");
                    }
                }
                None => {
                    state.operator_address = Some(Address::new_id(token_params.operator));
                    state.token_address = Some(Address::new_id(sdk::message::caller()));
                    let cid = state.save();
                    sdk::sself::set_root(&cid).unwrap();
                }
            }

            // all good, don't need to return anything
            NO_DATA_BLOCK_ID
        },
        "Forward" => {
            let state = TransferActorState::load(&sdk::sself::root().unwrap());

            let target: Address = deserialize_params(input);

            // match sender address to the one who operated the last transfer
            // if there's no address set, abort because we're expecting a transfer first
            match state.operator_address {
                Some(operator) => {
                    let actor_id = sdk::actor::resolve_address(&operator).unwrap();
                    if actor_id != sdk::message::caller() {
                        panic!("cannot accept from this operator");
                    }
                }
                None => panic!("no operator id set"),
            }

            // get our balance
            let self_address = Address::new_id(sdk::message::receiver());
<<<<<<< HEAD
            let balance_receipt = sdk::send::send(&state.token_address.unwrap(), method_hash!("BalanceOf"), RawBytes::serialize(self_address).unwrap(), TokenAmount::zero(), None, SendFlags::default()).unwrap();
=======
            let balance_receipt = sdk::send::send(&state.token_address.unwrap(), method_hash!("BalanceOf"),
                IpldBlock::serialize_cbor(&self_address).unwrap(), TokenAmount::zero()).unwrap();
>>>>>>> 7f966e78
            if !balance_receipt.exit_code.is_success() {
                panic!("unable to get balance");
            }
            let balance = balance_receipt.return_data.deserialize::<TokenAmount>().unwrap();

            // transfer to target address
            let params = TransferParams {
                to: target,
                amount: balance, // send everything
                operator_data: RawBytes::default(),
            };
<<<<<<< HEAD
            let transfer_receipt = sdk::send::send(&state.token_address.unwrap(), method_hash!("Transfer"), RawBytes::serialize(&params).unwrap(), TokenAmount::zero(), None, SendFlags::default()).unwrap();
=======
            let transfer_receipt = sdk::send::send(&state.token_address.unwrap(), method_hash!("Transfer"),

                IpldBlock::serialize_cbor(&params).unwrap(), TokenAmount::zero()).unwrap();
>>>>>>> 7f966e78
            if !transfer_receipt.exit_code.is_success() {
                panic!("transfer call failed");
            }

            // we could return the balance sent or something like that
            // but the test we run from is checking that already so no need to do it here
            NO_DATA_BLOCK_ID
        }
        _ => {
            sdk::vm::abort(
                ExitCode::USR_UNHANDLED_MESSAGE.value(),
                Some("Unknown method number"),
            );
        }
    })
}<|MERGE_RESOLUTION|>--- conflicted
+++ resolved
@@ -117,12 +117,8 @@
 
             // get our balance
             let self_address = Address::new_id(sdk::message::receiver());
-<<<<<<< HEAD
-            let balance_receipt = sdk::send::send(&state.token_address.unwrap(), method_hash!("BalanceOf"), RawBytes::serialize(self_address).unwrap(), TokenAmount::zero(), None, SendFlags::default()).unwrap();
-=======
-            let balance_receipt = sdk::send::send(&state.token_address.unwrap(), method_hash!("BalanceOf"),
-                IpldBlock::serialize_cbor(&self_address).unwrap(), TokenAmount::zero()).unwrap();
->>>>>>> 7f966e78
+            let balance_receipt = sdk::send::send(&state.token_address.unwrap(), method_hash!("BalanceOf"), IpldBlock::serialize_cbor(&self_address).unwrap(), TokenAmount::zero(), None, SendFlags::default()).unwrap();
+
             if !balance_receipt.exit_code.is_success() {
                 panic!("unable to get balance");
             }
@@ -134,13 +130,8 @@
                 amount: balance, // send everything
                 operator_data: RawBytes::default(),
             };
-<<<<<<< HEAD
-            let transfer_receipt = sdk::send::send(&state.token_address.unwrap(), method_hash!("Transfer"), RawBytes::serialize(&params).unwrap(), TokenAmount::zero(), None, SendFlags::default()).unwrap();
-=======
-            let transfer_receipt = sdk::send::send(&state.token_address.unwrap(), method_hash!("Transfer"),
 
-                IpldBlock::serialize_cbor(&params).unwrap(), TokenAmount::zero()).unwrap();
->>>>>>> 7f966e78
+            let transfer_receipt = sdk::send::send(&state.token_address.unwrap(), method_hash!("Transfer"), IpldBlock::serialize_cbor(&params).unwrap(), TokenAmount::zero(), None, SendFlags::default()).unwrap();
             if !transfer_receipt.exit_code.is_success() {
                 panic!("transfer call failed");
             }
