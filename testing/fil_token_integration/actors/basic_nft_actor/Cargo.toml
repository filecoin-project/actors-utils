--- conflicted
+++ resolved
@@ -10,15 +10,9 @@
 
 cid = { version = "0.8.3", default-features = false, features = ["serde-codec"] }
 fvm_ipld_blockstore = "0.1.1"
-<<<<<<< HEAD
 fvm_ipld_encoding = "=0.3.2"
-fvm_sdk = { version = "3.0.0-alpha.19" }
+fvm_sdk = { version = "3.0.0-alpha.21" }
 fvm_shared = "3.0.0-alpha.14"
-=======
-fvm_ipld_encoding = "=0.2.3"
-fvm_sdk =  "=2.2.0"
-fvm_shared = "2.0.0"
->>>>>>> 422d8cb5
 serde = { version = "1.0.136", features = ["derive"] }
 serde_tuple = { version = "0.5.0" }
 thiserror = { version = "1.0.31" }
