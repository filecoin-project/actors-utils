--- conflicted
+++ resolved
@@ -12,13 +12,8 @@
 cid = { version = "0.8.5", default-features = false }
 fvm_ipld_blockstore = { version = "0.1.1" }
 fvm_ipld_encoding = "0.2.3"
-<<<<<<< HEAD
-fvm_sdk =  "=2.1.0"
-fvm_shared = { version = "2.0.0" }
-=======
+fvm_shared = "2.0.0"
 fvm_sdk =  "=2.2.0"
-fvm_shared = { version = "2.0.0-alpha.2" }
->>>>>>> 422d8cb5
 serde = { version = "1.0", features = ["derive"] }
 serde_tuple = { version = "0.5.0" }
 
