--- conflicted
+++ resolved
@@ -11,11 +11,8 @@
     RawBytes, DAG_CBOR,
 };
 use fvm_sdk as sdk;
-<<<<<<< HEAD
+use fvm_shared::receipt::Receipt;
 use fvm_shared::sys::SendFlags;
-=======
-use fvm_shared::receipt::Receipt;
->>>>>>> 422d8cb5
 use fvm_shared::{address::Address, bigint::Zero, econ::TokenAmount, error::ExitCode};
 use sdk::NO_DATA_BLOCK_ID;
 use serde::{Deserialize, Serialize};
@@ -87,6 +84,7 @@
         exit_code: ret.exit_code,
         return_data: ret.return_data.map_or(RawBytes::default(), |b| RawBytes::new(b.data)),
         gas_used: 0,
+        events_root: None,
     })
 }
 
@@ -163,13 +161,9 @@
                 // get our balance
                 let get_balance = || {
                     let self_address = Address::new_id(sdk::message::receiver());
-<<<<<<< HEAD
-    let balance_receipt = sdk::send::send(&params.token_address, method_hash!("BalanceOf"), IpldBlock::serialize_cbor(&self_address).unwrap(), TokenAmount::zero(), None, SendFlags::default()).unwrap();
-                    if !balance_receipt.exit_code.is_success() {
-=======
-    let balance_ret = sdk::send::send(&params.token_address, method_hash!("BalanceOf"), IpldBlock::serialize_cbor(&self_address).unwrap(), TokenAmount::zero()).unwrap();
+
+    let balance_ret = sdk::send::send(&params.token_address, method_hash!("BalanceOf"), IpldBlock::serialize_cbor(&self_address).unwrap(), TokenAmount::zero(), None, SendFlags::default()).unwrap();
                     if !balance_ret.exit_code.is_success() {
->>>>>>> 422d8cb5
                         panic!("unable to get balance");
                     }
                     balance_ret.return_data.unwrap().deserialize::<TokenAmount>().unwrap()
