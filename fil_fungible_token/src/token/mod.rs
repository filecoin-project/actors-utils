--- conflicted
+++ resolved
@@ -30,10 +30,6 @@
     InvalidNegative(String),
     #[error("error calling receiver hook: {0}")]
     MethodCall(#[from] MethodCallError),
-<<<<<<< HEAD
-    #[error("receiver hook aborted when {from:?} sent {value:?} to {to:?} by {by:?}")]
-    ReceiverHook { from: ActorID, to: ActorID, by: ActorID, value: TokenAmount },
-=======
     #[error("receiver hook aborted when {from:?} sent {value:?} to {to:?} by {by:?} with exit code {exit_code:?}")]
     ReceiverHook {
         from: TokenSource,
@@ -42,7 +38,6 @@
         value: TokenAmount,
         exit_code: ExitCode,
     },
->>>>>>> 34ab0b1d
 }
 
 type Result<T> = std::result::Result<T, TokenError>;
@@ -61,11 +56,6 @@
     mc: MC,
     /// In-memory cache of the state tree
     state: TokenState,
-<<<<<<< HEAD
-    /// Token-contract address
-    actor_id: ActorID,
-=======
->>>>>>> 34ab0b1d
 }
 
 impl<BS, MC> Token<BS, MC>
@@ -77,31 +67,18 @@
     ///
     /// Returns a Token handle that can be used to interact with the token state tree and the Cid
     /// of the state tree root
-<<<<<<< HEAD
-    pub fn new(bs: BS, mc: MC, actor_id: ActorID) -> Result<(Self, Cid)> {
-        let init_state = TokenState::new(&bs)?;
-        let cid = init_state.save(&bs)?;
-        let token = Self { bs, mc, actor_id, state: init_state };
-=======
     pub fn new(bs: BS, mc: MC) -> Result<(Self, Cid)> {
         let init_state = TokenState::new(&bs)?;
         let cid = init_state.save(&bs)?;
         let token = Self { bs, mc, state: init_state };
->>>>>>> 34ab0b1d
         Ok((token, cid))
     }
 
     /// For an already initialised state tree, loads the state tree from the blockstore and returns
     /// a Token handle to interact with it
-<<<<<<< HEAD
-    pub fn load(bs: BS, mc: MC, actor_id: ActorID, state_cid: Cid) -> Result<Self> {
-        let state = TokenState::load(&bs, &state_cid)?;
-        Ok(Self { bs, mc, state, actor_id })
-=======
     pub fn load(bs: BS, mc: MC, state_cid: Cid) -> Result<Self> {
         let state = TokenState::load(&bs, &state_cid)?;
         Ok(Self { bs, mc, state })
->>>>>>> 34ab0b1d
     }
 
     /// Flush state and return Cid for root
@@ -161,23 +138,6 @@
         self.flush()?;
 
         // Call receiver hook
-<<<<<<< HEAD
-        match self.mc.call_receiver_hook(self.actor_id, initial_holder, value, data) {
-            Ok(true) => {
-                // hook returned true, so we can continue
-                Ok(())
-            }
-            Ok(false) => {
-                // receiver hook aborted, revert state
-                self.state = old_state;
-                self.flush()?;
-                Err(TokenError::ReceiverHook {
-                    from: self.actor_id,
-                    to: initial_holder,
-                    by: minter,
-                    value: value.clone(),
-                })
-=======
         match self.mc.call_receiver_hook(minter, initial_holder, value, data) {
             Ok(receipt) => {
                 // hook returned true, so we can continue
@@ -195,7 +155,6 @@
                         exit_code: receipt.exit_code,
                     })
                 }
->>>>>>> 34ab0b1d
             }
             Err(e) => {
                 // error calling receiver hook, revert state
@@ -392,22 +351,6 @@
 
         // call receiver hook
         match self.mc.call_receiver_hook(owner, receiver, value, data) {
-<<<<<<< HEAD
-            Ok(true) => {
-                // hook returned true, so we can continue
-                Ok(())
-            }
-            Ok(false) => {
-                // receiver hook aborted, revert state
-                self.state = old_state;
-                self.flush()?;
-                Err(TokenError::ReceiverHook {
-                    from: owner,
-                    to: receiver,
-                    by: spender,
-                    value: value.clone(),
-                })
-=======
             Ok(receipt) => {
                 // hook returned true, so we can continue
                 if receipt.exit_code.is_success() {
@@ -425,7 +368,6 @@
                         exit_code: receipt.exit_code,
                     })
                 }
->>>>>>> 34ab0b1d
             }
             Err(e) => {
                 // error calling receiver hook, revert state
@@ -446,17 +388,14 @@
 
     use super::Token;
 
-    const TOKEN_ACTOR_ADDRESS: ActorID = ActorID::max_value();
-<<<<<<< HEAD
+    const TOKEN_ACTOR_ADDRESS: ActorID = ActorID::MAX;
     const TREASURY: ActorID = 1;
     const ALICE: ActorID = 2;
     const BOB: ActorID = 3;
     const CAROL: ActorID = 4;
 
     fn new_token() -> Token<SharedMemoryBlockstore, FakeMethodCaller> {
-        Token::new(SharedMemoryBlockstore::new(), FakeMethodCaller::default(), TOKEN_ACTOR_ADDRESS)
-            .unwrap()
-            .0
+        Token::new(SharedMemoryBlockstore::new(), FakeMethodCaller::default()).unwrap().0
     }
 
     #[test]
@@ -464,42 +403,20 @@
         // create a new token
         let bs = SharedMemoryBlockstore::new();
         let mc = FakeMethodCaller::default();
-        let (mut token, _) =
-            Token::new(bs.clone(), FakeMethodCaller::default(), TOKEN_ACTOR_ADDRESS).unwrap();
+        let (mut token, _) = Token::new(bs.clone(), FakeMethodCaller::default()).unwrap();
 
         // state exists but is empty
         assert_eq!(token.total_supply(), TokenAmount::zero());
 
         // mint some value
         token.mint(TOKEN_ACTOR_ADDRESS, TREASURY, &TokenAmount::from(100), &[]).unwrap();
-=======
-
-    fn new_token() -> Token<SharedMemoryBlockstore, FakeMethodCaller> {
-        Token::new(SharedMemoryBlockstore::new(), FakeMethodCaller::default()).unwrap().0
-    }
-
-    #[test]
-    fn it_instantiates() {
-        // create a new token
-        let bs = SharedMemoryBlockstore::new();
-        let mc = FakeMethodCaller::default();
-        let (mut token, _) = Token::new(bs.clone(), FakeMethodCaller::default()).unwrap();
-
-        // state exists but is empty
-        assert_eq!(token.total_supply(), TokenAmount::zero());
-        token.mint(TOKEN_ACTOR_ADDRESS, 1, &TokenAmount::from(100), &[]).unwrap();
->>>>>>> 34ab0b1d
         assert_eq!(token.total_supply(), TokenAmount::from(100));
 
         // flush token to blockstore
         let cid = token.flush().unwrap();
 
         // the returned cid can be used to reference the same token state
-<<<<<<< HEAD
-        let token2 = Token::load(bs, mc, TOKEN_ACTOR_ADDRESS, cid).unwrap();
-=======
         let token2 = Token::load(bs, mc, cid).unwrap();
->>>>>>> 34ab0b1d
         assert_eq!(token2.total_supply(), TokenAmount::from(100));
     }
 
@@ -508,11 +425,7 @@
         // create a new token
         let bs = SharedMemoryBlockstore::new();
         let mc = FakeMethodCaller::default();
-<<<<<<< HEAD
-        let (mut token, _) = Token::new(bs, mc, TOKEN_ACTOR_ADDRESS).unwrap();
-=======
         let (mut token, _) = Token::new(bs, mc).unwrap();
->>>>>>> 34ab0b1d
 
         // entire transaction succeeds
         token
@@ -529,11 +442,7 @@
             .transaction(|state, _bs| {
                 state.change_supply_by(&TokenAmount::from(-100))?;
                 state.change_supply_by(&TokenAmount::from(-100))?;
-<<<<<<< HEAD
                 // this makes supply negative and should revert the entire transaction
-=======
-                // this makes supply negative and should rever the entire transaction
->>>>>>> 34ab0b1d
                 state.change_supply_by(&TokenAmount::from(-100))?;
                 Ok(())
             })
@@ -546,12 +455,7 @@
     fn it_mints() {
         let mut token = new_token();
 
-<<<<<<< HEAD
         token.mint(TOKEN_ACTOR_ADDRESS, TREASURY, &TokenAmount::from(1_000_000), &[]).unwrap();
-=======
-        let treasury = 1;
-        token.mint(TOKEN_ACTOR_ADDRESS, treasury, &TokenAmount::from(1_000_000), &[]).unwrap();
->>>>>>> 34ab0b1d
 
         // balance and total supply both went up
         assert_eq!(token.balance_of(TREASURY).unwrap(), TokenAmount::from(1_000_000));
@@ -573,12 +477,14 @@
 
         // mint again to same address
         token.mint(TOKEN_ACTOR_ADDRESS, TREASURY, &TokenAmount::from(1_000_000), &[]).unwrap();
+        assert_eq!(token.balance_of(ALICE).unwrap(), TokenAmount::zero());
         assert_eq!(token.balance_of(TREASURY).unwrap(), TokenAmount::from(2_000_000));
         assert_eq!(token.total_supply(), TokenAmount::from(2_000_000));
 
         // mint to a different address
         token.mint(TOKEN_ACTOR_ADDRESS, ALICE, &TokenAmount::from(1_000_000), &[]).unwrap();
         assert_eq!(token.balance_of(ALICE).unwrap(), TokenAmount::from(1_000_000));
+        assert_eq!(token.balance_of(TREASURY).unwrap(), TokenAmount::from(2_000_000));
         assert_eq!(token.total_supply(), TokenAmount::from(3_000_000));
 
         // carols account was unaffected
@@ -588,32 +494,6 @@
     #[test]
     fn it_fails_to_mint_if_receiver_hook_aborts() {
         let mut token = new_token();
-<<<<<<< HEAD
-=======
-
-        let treasury = 1;
-        // force hook to abort
-        token
-            .mint(TOKEN_ACTOR_ADDRESS, treasury, &TokenAmount::from(1_000_000), "abort".as_bytes())
-            .unwrap_err();
-
-        let balance = token.balance_of(treasury).unwrap();
-        assert_eq!(balance, TokenAmount::zero());
-
-        let total_supply = token.total_supply();
-        assert_eq!(total_supply, TokenAmount::zero());
-    }
-
-    #[test]
-    fn it_burns() {
-        let mut token = new_token();
-
-        let treasury = 1;
-        let mint_amount = TokenAmount::from(1_000_000);
-        let burn_amount = TokenAmount::from(600_000);
-        token.mint(TOKEN_ACTOR_ADDRESS, treasury, &mint_amount, &[]).unwrap();
-        token.burn(treasury, treasury, &burn_amount).unwrap();
->>>>>>> 34ab0b1d
 
         // force hook to abort
         token
@@ -626,33 +506,18 @@
     }
 
     #[test]
-<<<<<<< HEAD
     fn it_burns() {
-=======
-    fn it_allows_delegated_burns() {
->>>>>>> 34ab0b1d
         let mut token = new_token();
 
         let mint_amount = TokenAmount::from(1_000_000);
         let burn_amount = TokenAmount::from(600_000);
-<<<<<<< HEAD
         token.mint(TOKEN_ACTOR_ADDRESS, TREASURY, &mint_amount, &[]).unwrap();
         token.burn(TREASURY, TREASURY, &burn_amount).unwrap();
-=======
-
-        // mint the total amount
-        token.mint(TOKEN_ACTOR_ADDRESS, treasury, &mint_amount, &[]).unwrap();
-        // approve the burner to spend the allowance
-        token.increase_allowance(treasury, burner, &approval_amount).unwrap();
-        // burn the approved amount
-        token.burn(burner, treasury, &burn_amount).unwrap();
->>>>>>> 34ab0b1d
 
         // total supply decreased
         let total_supply = token.total_supply();
         assert_eq!(total_supply, TokenAmount::from(400_000));
         // treasury balance decreased
-<<<<<<< HEAD
         assert_eq!(token.balance_of(TREASURY).unwrap(), TokenAmount::from(400_000));
         // alice's account unaffected
         assert_eq!(token.balance_of(ALICE).unwrap(), TokenAmount::zero());
@@ -686,40 +551,12 @@
 
     #[test]
     fn it_fails_to_burn_below_zero() {
-=======
-        let balance = token.balance_of(treasury).unwrap();
-        assert_eq!(balance, TokenAmount::from(400_000));
-        // burner approval decreased
-        let new_allowance = token.allowance(treasury, burner).unwrap();
-        assert_eq!(new_allowance, TokenAmount::zero());
-
-        // disallows another delegated burn as approval is zero
-        // burn the approved amount
-        token.burn(burner, treasury, &burn_amount).expect_err("unable to burn more than allowance");
-
-        // balances didn't change
-        let total_supply = token.total_supply();
-        assert_eq!(total_supply, TokenAmount::from(400_000));
-        let balance = token.balance_of(treasury).unwrap();
-        assert_eq!(balance, TokenAmount::from(400_000));
-        let new_allowance = token.allowance(treasury, burner).unwrap();
-        assert_eq!(new_allowance, TokenAmount::zero());
-    }
-
-    #[test]
-    fn it_cannot_burn_below_zero() {
->>>>>>> 34ab0b1d
         let mut token = new_token();
 
         let mint_amount = TokenAmount::from(1_000_000);
         let burn_amount = TokenAmount::from(2_000_000);
-<<<<<<< HEAD
         token.mint(TOKEN_ACTOR_ADDRESS, TREASURY, &mint_amount, &[]).unwrap();
         token.burn(TREASURY, TREASURY, &burn_amount).unwrap_err();
-=======
-        token.mint(TOKEN_ACTOR_ADDRESS, treasury, &mint_amount, &[]).unwrap();
-        token.burn(treasury, treasury, &burn_amount).unwrap_err();
->>>>>>> 34ab0b1d
 
         // balances and supply were unchanged
         assert_eq!(token.total_supply(), TokenAmount::from(1_000_000));
@@ -727,23 +564,13 @@
     }
 
     #[test]
-<<<<<<< HEAD
     fn it_transfers() {
-=======
-    fn it_allows_transfer() {
->>>>>>> 34ab0b1d
         let mut token = new_token();
 
         // mint 100 for owner
-<<<<<<< HEAD
         token.mint(TOKEN_ACTOR_ADDRESS, ALICE, &TokenAmount::from(100), &[]).unwrap();
         // transfer 60 from owner -> receiver
         token.transfer(ALICE, ALICE, BOB, &TokenAmount::from(60), &[]).unwrap();
-=======
-        token.mint(TOKEN_ACTOR_ADDRESS, owner, &TokenAmount::from(100), &[]).unwrap();
-        // transfer 60 from owner -> receiver
-        token.transfer(owner, owner, receiver, &TokenAmount::from(60), &[]).unwrap();
->>>>>>> 34ab0b1d
 
         // owner has 100 - 60 = 40
         assert_eq!(token.balance_of(ALICE).unwrap(), TokenAmount::from(40));
@@ -786,7 +613,6 @@
     }
 
     #[test]
-<<<<<<< HEAD
     fn it_fails_to_transfer_when_receiver_hook_aborts() {
         let mut token = new_token();
 
@@ -798,49 +624,26 @@
         // balances unchanged
         assert_eq!(token.balance_of(ALICE).unwrap(), TokenAmount::from(100));
         assert_eq!(token.balance_of(BOB).unwrap(), TokenAmount::from(0));
+
+        // transfer 60 from owner -> self, simulate receiver aborting the hook
+        token
+            .transfer(ALICE, ALICE, ALICE, &TokenAmount::from(60), "abort".as_bytes())
+            .unwrap_err();
+        // balances unchanged
+        assert_eq!(token.balance_of(ALICE).unwrap(), TokenAmount::from(100));
+        assert_eq!(token.balance_of(BOB).unwrap(), TokenAmount::from(0));
     }
 
     #[test]
     fn it_fails_to_transfer_when_insufficient_balance() {
-=======
-    fn it_disallows_transfer_when_receiver_hook_aborts() {
-        let mut token = new_token();
-
-        let owner = 1;
-        let receiver = 2;
-        // mint 100 for owner
-        token.mint(TOKEN_ACTOR_ADDRESS, owner, &TokenAmount::from(100), &[]).unwrap();
-        // transfer 60 from owner -> receiver, but simulate receiver aborting the hook
-        token
-            .transfer(owner, owner, receiver, &TokenAmount::from(60), "abort".as_bytes())
-            .unwrap_err();
-
-        // balances didn't change
-        let balance = token.balance_of(owner).unwrap();
-        assert_eq!(balance, TokenAmount::from(100));
-        let balance = token.balance_of(receiver).unwrap();
-        assert_eq!(balance, TokenAmount::from(0));
-    }
-
-    #[test]
-    fn it_disallows_transfer_when_insufficient_balance() {
->>>>>>> 34ab0b1d
         let mut token = new_token();
 
         // mint 50 for the owner
-<<<<<<< HEAD
         token.mint(TOKEN_ACTOR_ADDRESS, ALICE, &TokenAmount::from(50), &[]).unwrap();
 
         // attempt transfer 51 from owner -> receiver
         token
             .transfer(ALICE, ALICE, BOB, &TokenAmount::from(51), &[])
-=======
-        token.mint(TOKEN_ACTOR_ADDRESS, owner, &TokenAmount::from(50), &[]).unwrap();
-
-        // attempt transfer 51 from owner -> receiver
-        token
-            .transfer(owner, owner, receiver, &TokenAmount::from(51), &[])
->>>>>>> 34ab0b1d
             .expect_err("transfer should have failed");
 
         // balances remained unchanged
@@ -849,7 +652,6 @@
     }
 
     #[test]
-<<<<<<< HEAD
     fn it_tracks_allowances() {
         let mut token = new_token();
 
@@ -890,57 +692,17 @@
         assert_eq!(new_allowance, TokenAmount::zero());
         assert_eq!(token.allowance(ALICE, CAROL).unwrap(), TokenAmount::zero());
     }
-=======
-    fn it_doesnt_use_allowance_when_insufficent_balance() {
-        let mut token = new_token();
-
-        let owner = 1;
-        let spender = 2;
-        // mint 50 for the owner
-        token.mint(TOKEN_ACTOR_ADDRESS, owner, &TokenAmount::from(50), &[]).unwrap();
-
-        // allow 100 to be spent by spender
-        token.increase_allowance(owner, spender, &TokenAmount::from(100)).unwrap();
-
-        // spender attempts transfer 51 from owner -> spender
-        // they have enough allowance, but not enough balance
-        token.transfer(spender, owner, spender, &TokenAmount::from(51), &[]).unwrap_err();
-
-        // attempt burn 51 by spender
-        token.burn(spender, owner, &TokenAmount::from(51)).unwrap_err();
-
-        // balances remained unchanged
-        let balance = token.balance_of(owner).unwrap();
-        assert_eq!(balance, TokenAmount::from(50));
-        let balance = token.balance_of(spender).unwrap();
-        assert_eq!(balance, TokenAmount::zero());
-        let allowance = token.allowance(owner, spender).unwrap();
-        assert_eq!(allowance, TokenAmount::from(100));
-    }
 
     #[test]
     fn it_allows_delegated_transfer() {
         let mut token = new_token();
->>>>>>> 34ab0b1d
-
-    #[test]
-    fn it_allows_delegated_transfer() {
-        let mut token = new_token();
 
         // mint 100 for the owner
-<<<<<<< HEAD
         token.mint(TOKEN_ACTOR_ADDRESS, ALICE, &TokenAmount::from(100), &[]).unwrap();
         // approve 100 spending allowance for spender
         token.increase_allowance(ALICE, CAROL, &TokenAmount::from(100)).unwrap();
         // spender makes transfer of 60 from owner -> receiver
         token.transfer(CAROL, ALICE, BOB, &TokenAmount::from(60), &[]).unwrap();
-=======
-        token.mint(TOKEN_ACTOR_ADDRESS, owner, &TokenAmount::from(100), &[]).unwrap();
-        // approve 100 spending allowance for spender
-        token.increase_allowance(owner, spender, &TokenAmount::from(100)).unwrap();
-        // spender makes transfer of 60 from owner -> receiver
-        token.transfer(spender, owner, receiver, &TokenAmount::from(60), &[]).unwrap();
->>>>>>> 34ab0b1d
 
         // verify all balances are correct
         assert_eq!(token.balance_of(ALICE).unwrap(), TokenAmount::from(40));
@@ -952,11 +714,7 @@
         assert_eq!(spender_allowance, TokenAmount::from(40));
 
         // spender makes another transfer of 40 from owner -> self
-<<<<<<< HEAD
         token.transfer(CAROL, ALICE, CAROL, &TokenAmount::from(40), &[]).unwrap();
-=======
-        token.transfer(spender, owner, spender, &TokenAmount::from(40), &[]).unwrap();
->>>>>>> 34ab0b1d
 
         // verify all balances are correct
         assert_eq!(token.balance_of(ALICE).unwrap(), TokenAmount::zero());
@@ -968,35 +726,8 @@
     }
 
     #[test]
-<<<<<<< HEAD
     fn it_allows_delegated_burns() {
         let mut token = new_token();
-=======
-    fn it_allows_revoking_allowances() {
-        let mut token = new_token();
-
-        let owner = 1;
-        let receiver = 2;
-        let spender = 3;
-
-        // mint 100 for the owner
-        token.mint(TOKEN_ACTOR_ADDRESS, owner, &TokenAmount::from(100), &[]).unwrap();
-        // approve 100 spending allowance for spender
-        token.increase_allowance(owner, spender, &TokenAmount::from(100)).unwrap();
-
-        // before spending, owner decreases allowance
-        token.decrease_allowance(owner, spender, &TokenAmount::from(90)).unwrap();
-
-        // spender fails to makes transfer of 60 from owner -> receiver
-        token.transfer(spender, owner, receiver, &TokenAmount::from(60), &[]).unwrap_err();
-
-        // because the allowance is only 10
-        let allowance = token.allowance(owner, spender).unwrap();
-        assert_eq!(allowance, TokenAmount::from(10));
-
-        // spender can transfer 1
-        token.transfer(spender, owner, receiver, &TokenAmount::from(1), &[]).unwrap();
->>>>>>> 34ab0b1d
 
         let mint_amount = TokenAmount::from(1_000_000);
         let approval_amount = TokenAmount::from(600_000);
@@ -1016,14 +747,9 @@
         // burner approval decreased
         assert_eq!(token.allowance(TREASURY, ALICE).unwrap(), TokenAmount::zero());
 
-<<<<<<< HEAD
         // disallows another delegated burn as approval is zero
         // burn the approved amount
         token.burn(ALICE, TREASURY, &burn_amount).expect_err("unable to burn more than allowance");
-=======
-        // spender can no longer transfer 1
-        token.transfer(spender, owner, receiver, &TokenAmount::from(1), &[]).unwrap_err();
->>>>>>> 34ab0b1d
 
         // balances didn't change
         assert_eq!(token.total_supply(), TokenAmount::from(400_000));
@@ -1032,7 +758,6 @@
     }
 
     #[test]
-<<<<<<< HEAD
     fn it_fails_to_transfer_when_insufficient_allowance() {
         let mut token = new_token();
 
@@ -1043,22 +768,6 @@
         // spender attempts makes transfer of 60 from owner -> receiver
         // this is within the owner's balance but not within the spender's allowance
         token.transfer(CAROL, ALICE, BOB, &TokenAmount::from(60), &[]).unwrap_err();
-=======
-    fn it_disallows_transfer_when_insufficient_allowance() {
-        let mut token = new_token();
-
-        let owner = 1;
-        let receiver = 2;
-        let spender = 3;
-
-        // mint 100 for the owner
-        token.mint(TOKEN_ACTOR_ADDRESS, owner, &TokenAmount::from(100), &[]).unwrap();
-        // approve only 40 spending allowance for spender
-        token.increase_allowance(owner, spender, &TokenAmount::from(40)).unwrap();
-        // spender attempts makes transfer of 60 from owner -> receiver
-        // this is within the owner's balance but not within the spender's allowance
-        token.transfer(spender, owner, receiver, &TokenAmount::from(60), &[]).unwrap_err();
->>>>>>> 34ab0b1d
 
         // verify all balances are correct
         assert_eq!(token.balance_of(ALICE).unwrap(), TokenAmount::from(100));
@@ -1070,17 +779,12 @@
     }
 
     #[test]
-<<<<<<< HEAD
     fn it_doesnt_use_allowance_when_insufficent_balance() {
-=======
-    fn it_checks_for_invalid_negatives() {
->>>>>>> 34ab0b1d
         let mut token = new_token();
 
         // mint 50 for the owner
         token.mint(TOKEN_ACTOR_ADDRESS, ALICE, &TokenAmount::from(50), &[]).unwrap();
 
-<<<<<<< HEAD
         // allow 100 to be spent by spender
         token.increase_allowance(ALICE, BOB, &TokenAmount::from(100)).unwrap();
 
@@ -1095,17 +799,6 @@
         assert_eq!(token.balance_of(ALICE).unwrap(), TokenAmount::from(50));
         assert_eq!(token.balance_of(BOB).unwrap(), TokenAmount::zero());
         assert_eq!(token.allowance(ALICE, BOB).unwrap(), TokenAmount::from(100));
-=======
-        token.mint(TOKEN_ACTOR_ADDRESS, owner, &TokenAmount::from(-1), &[]).unwrap_err();
-        token.burn(owner, owner, &TokenAmount::from(-1)).unwrap_err();
-        token.transfer(owner, owner, receiver, &TokenAmount::from(-1), &[]).unwrap_err();
-        token.increase_allowance(owner, spender, &TokenAmount::from(-1)).unwrap_err();
-        token.decrease_allowance(owner, spender, &TokenAmount::from(-1)).unwrap_err();
-
-        // spender attempts makes transfer of 60 from owner -> receiver
-        // this is within the owner's balance but not within the spender's allowance
-        token.transfer(spender, owner, receiver, &TokenAmount::from(60), &[]).unwrap_err();
->>>>>>> 34ab0b1d
     }
 
     // TODO: test for re-entrancy bugs by implementing a MethodCaller that calls back on the token contract
