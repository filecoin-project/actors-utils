--- conflicted
+++ resolved
@@ -26,13 +26,7 @@
     MissingState(Cid),
     #[error("underlying serialization error: {0}")]
     Serialization(String),
-<<<<<<< HEAD
-    #[error(
-        "negative balance caused by subtracting {delta:?} from {owner:?}'s balance of {balance:?}"
-    )]
-=======
     #[error("negative balance caused by changing {owner:?}'s balance of {balance:?} by {delta:?}")]
->>>>>>> 19958c0a
     NegativeBalance {
         owner: ActorID,
         balance: TokenAmount,
@@ -183,15 +177,9 @@
 
     /// Increase/decrease the total supply by the specified value
     ///
-<<<<<<< HEAD
     /// Returns the new total supply
     pub fn change_supply_by(&mut self, delta: &TokenAmount) -> Result<&TokenAmount> {
         self.supply += delta;
-=======
-    /// The requested amount must be non-negative. Returns the new total supply
-    pub fn increase_supply(&mut self, value: &TokenAmount) -> Result<&TokenAmount> {
-        self.supply += value;
->>>>>>> 19958c0a
         Ok(&self.supply)
     }
 
