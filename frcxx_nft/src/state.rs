//! Abstraction of the on-chain state related to NFT accounting
use std::collections::HashMap;
use std::vec;

use cid::multihash::Code;
use cid::Cid;
use fvm_actor_utils::receiver::ReceiverHook;
use fvm_actor_utils::receiver::ReceiverHookError;
use fvm_ipld_amt::Amt;
use fvm_ipld_amt::Error as AmtError;
use fvm_ipld_blockstore::Block;
use fvm_ipld_blockstore::Blockstore;
use fvm_ipld_encoding::tuple::*;
use fvm_ipld_encoding::CborStore;
use fvm_ipld_encoding::RawBytes;
use fvm_ipld_encoding::DAG_CBOR;
use fvm_ipld_hamt::BytesKey;
use fvm_ipld_hamt::Error as HamtError;
use fvm_ipld_hamt::Hamt;
use fvm_shared::address::Address;
use fvm_shared::ActorID;
use integer_encoding::VarInt;
use thiserror::Error;

use crate::receiver::FRCXXReceiverHook;
use crate::receiver::FRCXXTokenReceived;
use crate::types::MintIntermediate;
use crate::types::MintReturn;
use crate::types::TransferFromIntermediate;
use crate::types::TransferFromReturn;
use crate::types::TransferIntermediate;
use crate::types::TransferReturn;
use crate::util::OperatorSet;

pub type TokenID = u64;

/// Each token stores its owner, approved operators etc.
#[derive(Serialize_tuple, Deserialize_tuple, Clone, Debug)]
pub struct TokenData {
    pub owner: ActorID,
    // operators on this token
    pub operators: Vec<ActorID>, // or maybe as a Cid to an Amt
    pub metadata: Cid,
}

/// Each owner stores their own balance and other indexed data
#[derive(Serialize_tuple, Deserialize_tuple, PartialEq, Eq, Clone, Debug)]
pub struct OwnerData {
    pub balance: u64,
    // account-level operators
    pub operators: Vec<ActorID>, // maybe as a Cid to an Amt
}

/// NFT state IPLD structure
#[derive(Serialize_tuple, Deserialize_tuple, PartialEq, Eq, Clone, Debug)]
pub struct NFTState {
    /// Amt<TokenId, TokenData> encodes information per token - ownership, operators, metadata etc.
    pub token_data: Cid,
    /// Hamt<ActorID, OwnerData> index for faster lookup of data often queried by owner
    pub owner_data: Cid,
    /// The next available token id for minting
    pub next_token: TokenID,
    /// The number of minted tokens less the number of burned tokens
    pub total_supply: u64,
}

// TODO: benchmark and tune these values
const AMT_BIT_WIDTH: u32 = 5;
const HAMT_BIT_WIDTH: u32 = 3;

type Result<T> = std::result::Result<T, StateError>;

type Map<'bs, BS, K, V> = Hamt<&'bs BS, V, K>;
type OwnerMap<'bs, BS> = Map<'bs, BS, BytesKey, OwnerData>;

#[derive(Error, Debug)]
pub enum StateError {
    #[error("ipld amt error: {0}")]
    IpldAmt(#[from] AmtError),
    #[error("ipld hamt error: {0}")]
    IpldHamt(#[from] HamtError),
    #[error("token id not found: {0}")]
    TokenNotFound(TokenID),
    #[error("actor {actor:?} is not the owner of the token {token_id:?}")]
    NotOwner { actor: ActorID, token_id: TokenID },
    #[error("actor {actor:?} is not authorized for token {token_id:?}")]
    NotAuthorized { actor: ActorID, token_id: TokenID },
    #[error("receiver hook error: {0}")]
    ReceiverHook(#[from] ReceiverHookError),
    /// This error is returned for errors that should never happen
    #[error("invariant failed: {0}")]
    InvariantFailed(String),
}

impl NFTState {
    /// Create a new NFT state-tree, without committing it (the root Cid) to a blockstore
    pub fn new<BS: Blockstore>(store: &BS) -> Result<Self> {
        // Blockstore is still needed to create valid Cids for the Hamts
        let empty_token_array =
            Amt::<TokenData, &BS>::new_with_bit_width(store, AMT_BIT_WIDTH).flush()?;
        // Blockstore is still needed to create valid Cids for the Hamts
        let empty_owner_map =
            Hamt::<&BS, OwnerData, ActorID>::new_with_bit_width(store, HAMT_BIT_WIDTH).flush()?;

        Ok(Self {
            token_data: empty_token_array,
            owner_data: empty_owner_map,
            next_token: 0,
            total_supply: 0,
        })
    }

    pub fn load<BS: Blockstore>(store: &BS, root: &Cid) -> Result<Self> {
        match store.get_cbor::<Self>(root) {
            Ok(Some(state)) => Ok(state),
            Ok(None) => Err(StateError::InvariantFailed("State root not found".into())),
            Err(e) => Err(StateError::InvariantFailed(e.to_string())),
        }
    }

    pub fn save<BS: Blockstore>(&self, store: &BS) -> Result<Cid> {
        let serialized = match fvm_ipld_encoding::to_vec(self) {
            Ok(s) => s,
            Err(err) => return Err(StateError::InvariantFailed(err.to_string())),
        };
        let block = Block { codec: DAG_CBOR, data: serialized };
        let cid = match store.put(Code::Blake2b256, &block) {
            Ok(cid) => cid,
            Err(err) => return Err(StateError::InvariantFailed(err.to_string())),
        };
        Ok(cid)
    }

    pub fn get_token_data_amt<'bs, BS: Blockstore>(
        &self,
        store: &'bs BS,
    ) -> Result<Amt<TokenData, &'bs BS>> {
        let res = Amt::load(&self.token_data, store)?;
        Ok(res)
    }

    pub fn get_owner_data_hamt<'bs, BS: Blockstore>(
        &self,
        store: &'bs BS,
    ) -> Result<OwnerMap<'bs, BS>> {
        let res = OwnerMap::load_with_bit_width(&self.owner_data, store, HAMT_BIT_WIDTH)?;
        Ok(res)
    }
}

impl NFTState {
    /// Mint a new token to the specified address
    pub fn mint_tokens<BS: Blockstore>(
        &mut self,
        bs: &BS,
        caller: ActorID,
        owner: ActorID,
        metadatas: &[Cid],
        operator_data: RawBytes,
        token_data: RawBytes,
    ) -> Result<ReceiverHook<MintIntermediate>> {
        // update token data array
        let mut token_array = self.get_token_data_amt(bs)?;
        let mut owner_map = self.get_owner_data_hamt(bs)?;

        let first_token_id = self.next_token;

        for metadata in metadatas {
            let token_id = self.next_token;
            token_array
                .set(token_id, TokenData { owner, operators: vec![], metadata: *metadata })?;
            // update owner data map
            let new_owner_data = match owner_map.get(&actor_id_key(owner)) {
                Ok(entry) => {
                    if let Some(existing_data) = entry {
                        //TODO: a move or replace here may avoid the clone (which may be expensive on the vec)
                        OwnerData { balance: existing_data.balance + 1, ..existing_data.clone() }
                    } else {
                        OwnerData { balance: 1, operators: vec![] }
                    }
                }
                Err(e) => return Err(e.into()),
            };
            owner_map.set(actor_id_key(owner), new_owner_data)?;

            // update global trackers
            self.next_token += 1;
            self.total_supply += 1;
        }

        self.token_data = token_array.flush()?;
        self.owner_data = owner_map.flush()?;

        // params for constructing our return value
        let mint_intermediate = MintIntermediate {
            to: owner,
            recipient_data: RawBytes::default(),
            token_ids: (first_token_id..self.next_token).collect(),
        };

        // params we'll send to the receiver hook
        let params = FRCXXTokenReceived {
            operator: caller,
            to: owner,
            operator_data,
            token_data,
            token_ids: mint_intermediate.token_ids.clone(),
        };

        Ok(ReceiverHook::new_frcxx(Address::new_id(owner), params, mint_intermediate)?)
    }

    /// Get the number of tokens owned by a particular address
    pub fn get_balance<BS: Blockstore>(&self, bs: &BS, owner: ActorID) -> Result<u64> {
        let owner_data = self.get_owner_data_hamt(bs)?;
        let balance = match owner_data.get(&actor_id_key(owner))? {
            Some(data) => data.balance,
            None => 0,
        };

        Ok(balance)
    }

    /// Approves an operator to transfer a set of specified tokens
    ///
    /// Checks that the caller is the owner of the specified token. If any of the token_ids is not
    /// valid (i.e. non-existent or not-owned by the caller), the entire batch approval is aborted.. If any of the token_ids is not
    /// valid (i.e. non-existent or not-owned by the caller), the entire batch approval is aborted.
    pub fn approve_for_tokens<BS: Blockstore>(
        &mut self,
        bs: &BS,
        caller: ActorID,
        operator: ActorID,
        token_ids: &[TokenID],
    ) -> Result<()> {
        let mut token_array = self.get_token_data_amt(bs)?;

        for token_id in token_ids {
            let mut token_data = Self::owns_token(&token_array, caller, *token_id)?;
            token_data.operators.add_operator(operator);
            token_array.set(*token_id, token_data)?;
        }

        self.token_data = token_array.flush()?;

        Ok(())
    }

    /// Revokes an operator to transfer a specific token
    ///
    /// Checks that the caller is the owner of the specified token. If any of the token_ids is not
    /// valid (i.e. non-existent or not-owned by the caller), the entire batch revoke is aborted.
    pub fn revoke_for_tokens<BS: Blockstore>(
        &mut self,
        bs: &BS,
        caller: ActorID,
        operator: ActorID,
        token_ids: &[TokenID],
    ) -> Result<()> {
        let mut token_array = self.get_token_data_amt(bs)?;

        for token_id in token_ids {
            let mut token_data = Self::owns_token(&token_array, caller, *token_id)?;
            token_data.operators.remove_operator(&operator);
            token_array.set(*token_id, token_data)?;
        }

        self.token_data = token_array.flush()?;

        Ok(())
    }

    /// Approves an operator to transfer tokens on behalf of the owner
    ///
    /// The operator is authorized at the account level, meaning that all tokens owned by the owner
    /// can be transferred or burned by the operator including future tokens held by the account
    pub fn approve_for_owner<BS: Blockstore>(
        &mut self,
        bs: &BS,
        owner: ActorID,
        operator: ActorID,
    ) -> Result<()> {
        let mut owner_map = self.get_owner_data_hamt(bs)?;
        let new_owner_data = match owner_map.get(&actor_id_key(owner))? {
            Some(data) => {
                let mut operators = data.operators.clone();
                operators.add_operator(operator);
                OwnerData { operators, balance: data.balance }
            }
            None => OwnerData { balance: 0, operators: vec![] },
        };
        owner_map.set(actor_id_key(owner), new_owner_data)?;
        self.owner_data = owner_map.flush()?;

        Ok(())
    }

    /// Revokes an operator's authorization to transfer tokens on behalf of the owner account
    pub fn revoke_for_all<BS: Blockstore>(
        &mut self,
        bs: &BS,
        owner: ActorID,
        operator: ActorID,
    ) -> Result<()> {
        let mut owner_map = self.get_owner_data_hamt(bs)?;

        let new_owner_data = owner_map.get(&actor_id_key(owner))?.map(|existing_data| {
            let mut operators = existing_data.operators.clone();
            operators.remove_operator(&operator);
            OwnerData { balance: existing_data.balance, operators }
        });

        if let Some(data) = new_owner_data {
            let actor_key = actor_id_key(owner);
            if data.balance == 0 && data.operators.is_empty() {
                owner_map.delete(&actor_key)?;
            } else {
                owner_map.set(actor_key, data)?;
            }
        }

        self.owner_data = owner_map.flush()?;

        Ok(())
    }

    /// Burns a set of token, removing them from circulation and deleting associated metadata
    ///
    /// If any of the token_ids is not valid (i.e. non-existent/already burned or not owned by the
    /// caller), the entire batch of burns fails
    pub fn burn_tokens<BS: Blockstore>(
        &mut self,
        bs: &BS,
        caller: ActorID,
        token_ids: &[TokenID],
    ) -> Result<u64> {
        let mut token_array = self.get_token_data_amt(bs)?;
        let mut owner_map = self.get_owner_data_hamt(bs)?;

        for token_id in token_ids {
            Self::owns_token(&token_array, caller, *token_id)?;

            let _token_data = token_array
                .delete(*token_id)?
                .ok_or_else(|| StateError::TokenNotFound(*token_id))?;
        }

        // we only reach here if all tokens were burned successfully so assume the caller is valid
        let owner_key = actor_id_key(caller);
        let mut new_owner_data = owner_map
            .get(&owner_key)?
            .ok_or_else(|| StateError::InvariantFailed("owner of tokens not found".into()))?
            .clone();
        let new_balance = new_owner_data.balance - token_ids.len() as u64;

        // update the owner's balance
        new_owner_data.balance = new_balance;
        if new_owner_data.balance == 0 && new_owner_data.operators.is_empty() {
            owner_map.delete(&owner_key)?;
        } else {
            owner_map.set(owner_key, new_owner_data)?;
        }

        self.total_supply -= token_ids.len() as u64;
        self.token_data = token_array.flush()?;
        self.owner_data = owner_map.flush()?;
        Ok(new_balance)
    }

    /// Burns a set of token, removing them from circulation and deleting associated metadata.
    /// The caller must be an approved operator at the token or account level.
    ///
    /// If any of the token_ids is not valid (i.e. non-existent/already burned or not authorized for
    /// the caller), the entire batch of burns fails
    pub fn operator_burn_tokens<BS: Blockstore>(
        &mut self,
        bs: &BS,
        caller: u64,
        token_ids: &[u64],
    ) -> Result<()> {
        let mut token_array = self.get_token_data_amt(bs)?;
        let mut owner_map = self.get_owner_data_hamt(bs)?;

        for token_id in token_ids {
            if !Self::approved_for_token(&token_array, &owner_map, caller, *token_id)? {
                return Err(StateError::NotAuthorized { actor: caller, token_id: *token_id });
            }

            let token_data = token_array
                .delete(*token_id)?
                .ok_or_else(|| StateError::TokenNotFound(*token_id))?;

            let owner_key = actor_id_key(token_data.owner);
            let owner_data = owner_map.get(&owner_key)?.ok_or_else(|| {
                StateError::InvariantFailed(format!("owner of token {token_id} not found"))
            })?;

            if owner_data.balance == 1 && owner_data.operators.is_empty() {
                owner_map.delete(&owner_key)?;
            } else {
                owner_map.set(
                    owner_key,
                    OwnerData {
                        balance: owner_data.balance - 1,
                        operators: owner_data.operators.clone(),
                    },
                )?;
            }
        }

        self.total_supply -= token_ids.len() as u64;
        self.token_data = token_array.flush()?;
        self.owner_data = owner_map.flush()?;
        Ok(())
    }

    /// Transfers a set of token, initiated by the owner
    pub fn transfer_tokens<BS: Blockstore>(
        &mut self,
        bs: &BS,
        caller: ActorID,
        to: ActorID,
        token_ids: &[TokenID],
        operator_data: RawBytes,
        token_data: RawBytes,
    ) -> Result<ReceiverHook<TransferIntermediate>> {
        let mut token_array = self.get_token_data_amt(bs)?;
        let mut owner_map = self.get_owner_data_hamt(bs)?;

        for token_id in token_ids {
            let _token_data = Self::owns_token(&token_array, caller, *token_id)?;
            // update the token_data to reflect the new owner and clear approved operators
            self.make_transfer(&mut token_array, &mut owner_map, *token_id, to)?;
        }

        self.token_data = token_array.flush()?;
        self.owner_data = owner_map.flush()?;

        let params = FRCXXTokenReceived {
            to,
            operator: caller,
            token_ids: token_ids.into(),
            operator_data,
            token_data,
        };

        let res = TransferIntermediate {
            to,
            from: caller,
            token_ids: token_ids.into(),
            recipient_data: RawBytes::default(),
        };

        Ok(ReceiverHook::new_frcxx(Address::new_id(to), params, res)?)
    }

    /// Transfers a token, initiated by an operator
    ///
    /// An operator is allowed to transfer a token that it has been explicitly approved for or a token
    /// owned by an account that it has been approved for.
    pub fn operator_transfer_tokens<BS: Blockstore>(
        &mut self,
        bs: &BS,
        caller: ActorID,
        to: ActorID,
        token_ids: &[TokenID],
        operator_data: RawBytes,
        token_data: RawBytes,
    ) -> Result<ReceiverHook<TransferFromIntermediate>> {
        let mut token_array = self.get_token_data_amt(bs)?;
        let mut owner_map = self.get_owner_data_hamt(bs)?;

        for token_id in token_ids {
            if !Self::approved_for_token(&token_array, &owner_map, caller, *token_id)? {
                return Err(StateError::NotAuthorized { actor: caller, token_id: *token_id });
            }

            // update the token_data to reflect the new owner and clear approved operators
            self.make_transfer(&mut token_array, &mut owner_map, *token_id, to)?;
        }

        self.token_data = token_array.flush()?;
        self.owner_data = owner_map.flush()?;

        let params = FRCXXTokenReceived {
            to,
            operator: caller,
            token_ids: token_ids.into(),
            operator_data,
            token_data,
        };

        let res = TransferFromIntermediate {
            to,
            token_ids: token_ids.into(),
            recipient_data: RawBytes::default(),
        };

        Ok(ReceiverHook::new_frcxx(Address::new_id(to), params, res)?)
    }

    /// Makes a transfer of a token from one address to another. The caller must verify that such a
    /// transfer is allowed. This function does not flush the token AMT or the owner HAMT, it is the
    /// caller's responsibility to do so at the end of the batch.
    pub fn make_transfer<BS: Blockstore>(
        &mut self,
        token_array: &mut Amt<TokenData, &BS>,
        owner_map: &mut Hamt<&BS, OwnerData>,
        token_id: TokenID,
        receiver: ActorID,
    ) -> Result<()> {
        let old_token_data =
            token_array.get(token_id)?.ok_or_else(|| StateError::TokenNotFound(token_id))?.clone();
        let new_token_data = TokenData { owner: receiver, operators: vec![], ..old_token_data };
        token_array.set(token_id, new_token_data)?;

        let previous_owner_key = actor_id_key(old_token_data.owner);
        let previous_owner_data = owner_map
            .get(&previous_owner_key)?
            .ok_or_else(|| {
                StateError::InvariantFailed(format!("owner of token {token_id} not found"))
            })?
            .clone();
        let previous_owner_data =
            OwnerData { balance: previous_owner_data.balance - 1, ..previous_owner_data };

        if previous_owner_data.balance == 0 && previous_owner_data.operators.is_empty() {
            owner_map.delete(&previous_owner_key)?;
        } else {
            owner_map.set(previous_owner_key, previous_owner_data)?;
        }

        let new_owner_key = actor_id_key(receiver);
        let new_owner_data = match owner_map.get(&new_owner_key)? {
            Some(data) => OwnerData { balance: data.balance + 1, ..data.clone() },
            None => OwnerData { balance: 1, operators: vec![] },
        };
        owner_map.set(new_owner_key, new_owner_data)?;

        Ok(())
    }

    /// Asserts that the actor owns the token and returns a copy of the TokenData
    ///
    /// Returns TokenNotFound if the token_id is invalid or NotOwner if the actor does not own
    /// own the token.
    pub fn owns_token<BS: Blockstore>(
        token_array: &Amt<TokenData, &BS>,
        actor: ActorID,
        token_id: TokenID,
    ) -> Result<TokenData> {
        let token_data =
            token_array.get(token_id)?.ok_or_else(|| StateError::TokenNotFound(token_id))?;
        match token_data.owner == actor {
            true => Ok(token_data.clone()),
            false => Err(StateError::NotOwner { actor, token_id }),
        }
    }

    /// Checks whether an operator is approved to transfer/burn a token
    pub fn approved_for_token<BS: Blockstore>(
        token_array: &Amt<TokenData, &BS>,
        owner_map: &Hamt<&BS, OwnerData>,
        operator: ActorID,
        token_id: TokenID,
    ) -> Result<bool> {
        let token_data = token_array
            .get(token_id)?
            .ok_or_else(|| StateError::InvariantFailed(format!("token {token_id} not found")))?;

        // operator is approved at token-level
        if token_data.operators.contains_actor(&operator) {
            return Ok(true);
        }

        // operator is approved at account-level
        let owner_account = owner_map.get(&actor_id_key(token_data.owner))?.ok_or_else(|| {
            StateError::InvariantFailed(format!("owner of token {token_id} not found"))
        })?;
        if owner_account.operators.contains_actor(&operator) {
            return Ok(true);
        }

        Ok(false)
    }

    /**
     * Converts a MintIntermediate to a MintReturn
     *
     * This function should be called on a freshly loaded or known-up-to-date state
     */
    pub fn mint_return<BS: Blockstore>(
        &self,
        bs: &BS,
        intermediate: MintIntermediate,
    ) -> Result<MintReturn> {
        let balance = self.get_balance(bs, intermediate.to)?;

        Ok(MintReturn {
            balance,
            supply: self.total_supply,
            token_ids: intermediate.token_ids,
            recipient_data: intermediate.recipient_data,
        })
    }

    /**
     * Converts a TransferIntermediate to a TransferReturn
     *
     * This function should be called on a freshly loaded or known-up-to-date state
     */
    pub fn transfer_return<BS: Blockstore>(
        &self,
        bs: &BS,
        intermediate: TransferIntermediate,
    ) -> Result<TransferReturn> {
        // TODO: optimise a pattern to avoid reading the owner data hamt twice
        let to_balance = self.get_balance(bs, intermediate.to)?;
        let from_balance = self.get_balance(bs, intermediate.from)?;
        Ok(TransferReturn { from_balance, to_balance, token_ids: intermediate.token_ids })
    }

    /**
     * Converts a TransferFromIntermediate to a TransferFromReturn
     *
     * This function should be called on a freshly loaded or known-up-to-date state
     */
    pub fn transfer_from_return<BS: Blockstore>(
        &self,
        bs: &BS,
        intermediate: TransferFromIntermediate,
    ) -> Result<TransferFromReturn> {
        let to_balance = self.get_balance(bs, intermediate.to)?;
        Ok(TransferFromReturn { to_balance, token_ids: intermediate.token_ids })
    }

    /**
     * Get the metadata for a token
     */
    pub fn get_metadata<BS: Blockstore>(&self, bs: &BS, token_id: u64) -> Result<Cid> {
        let token_data_array = self.get_token_data_amt(bs)?;
        let token =
            token_data_array.get(token_id)?.ok_or_else(|| StateError::TokenNotFound(token_id))?;
        Ok(token.metadata)
    }
}

pub struct StateSummary {
    pub total_supply: u64,
    pub owner_data: Option<HashMap<ActorID, OwnerData>>,
    pub token_data: Option<HashMap<TokenID, TokenData>>,
}

#[derive(Error, Debug)]
pub enum StateInvariantError {
    #[error(
        "the total supply {total_supply:?} does not match the number of toknens recorded{token_count:?}"
    )]
    TotalSupplyMismatch { total_supply: u64, token_count: u64 },
    #[error(
        "the token array recorded {token_count:?} tokens but the owner map recorded {owner_count:?} owners"
    )]
    TokenBalanceMismatch { token_count: u64, owner_count: u64 },
    #[error("invalid serialized owner key {0:?}")]
    InvalidBytesKey(BytesKey),
    #[error("actorids stored in operator array were not strictly increasing {0:?}")]
    InvalidOperatorArray(Vec<u64>),
    #[error("underlying state error {0}")]
    State(#[from] StateError),
    #[error("entry for {0:?} in owner map had no tokens and no operators")]
    ExplicitEmptyOwner(u64),
}

impl NFTState {
    /**
     * Checks that the state is internally consistent and obeys the specified invariants
     *
     * Checks that balances in the TokenArray and OwnerMap are consistent. Checks that the total supply
     * is consistent with the number of tokens in the TokenArray. Checks that the OwnerHamt is clear of
     * semantically empty entries. Checks that all bytes keys are valid actor ids.
     *
     * Returns a state summary that can be used to check application specific invariants and a list
     * of errors that were found.
     */
    pub fn check_invariants<BS: Blockstore>(
        &self,
        bs: &BS,
    ) -> (StateSummary, Vec<StateInvariantError>) {
        // accumulate errors encountered in the state
        let mut errors: Vec<StateInvariantError> = vec![];

        // get token data
        let token_data = match self.get_token_data_amt(bs) {
            Ok(token_amt) => Some(token_amt),
            Err(e) => {
                errors.push(e.into());
                None
            }
        };

        // get owner data
        let owner_data = match self.get_owner_data_hamt(bs) {
            Ok(owner_hamt) => Some(owner_hamt),
            Err(e) => {
                errors.push(e.into());
                None
            }
        };

        // there's no point continuing if either are missing as something serious is wrong
        // we can't do meaningful state checks without the underlying data being loadable
        if owner_data.is_none() || token_data.is_none() {
            return (
                StateSummary {
                    owner_data: None,
                    token_data: None,
                    total_supply: self.total_supply,
                },
                errors,
            );
        }

        let owner_data = owner_data.unwrap();
        let token_data = token_data.unwrap();

        // check the total supply matches the number of NFTs stored
        if self.total_supply != token_data.count() {
            errors.push(StateInvariantError::TotalSupplyMismatch {
                total_supply: self.total_supply,
                token_count: token_data.count(),
            });
        }

        // tally the ownership of each token to check for consistency against owner_data
        let mut counted_balances = HashMap::<ActorID, u64>::new();

        let mut token_map = HashMap::<TokenID, TokenData>::new();
        token_data
            .for_each(|id, data| {
                // tally owner of token
                let owner = data.owner;
                let count = counted_balances.entry(owner).or_insert(0);
                *count += 1;

                // assert operator array has no duplicates and is ordered
                let res = Self::assert_operator_array(&data.operators);
                if res.is_err() {
                    errors.push(res.err().unwrap());
                }

                token_map.insert(id, data.clone());
                Ok(())
            })
            .unwrap();

        let mut owner_map = HashMap::<ActorID, OwnerData>::new();
        // check owner data is consistent with token data
        owner_data
            .for_each(|owner_key, data| {
                if let Some(actor_id) = Self::decode_key_addr(owner_key, &mut errors) {
                    // assert balance matches the balance derived from the token array
                    let expected_balance = counted_balances.get(&actor_id).unwrap_or(&0);
                    if *expected_balance != data.balance {
                        errors.push(StateInvariantError::TokenBalanceMismatch {
                            token_count: *expected_balance,
                            owner_count: data.balance,
                        });
                    }

                    // if balance is zero and there are no operators, there should be no entry in the owner map
                    if data.balance == 0 && data.operators.is_empty() {
                        errors.push(StateInvariantError::ExplicitEmptyOwner(actor_id));
                    }

                    owner_map.insert(actor_id, data.clone());
                } else {
                    errors.push(StateInvariantError::InvalidBytesKey(owner_key.clone()));
                }

                // assert operator array has no duplicates and is ordered
                let res = Self::assert_operator_array(&data.operators);
                if res.is_err() {
                    errors.push(res.err().unwrap());
                }

                Ok(())
            })
            .unwrap();

        (
            StateSummary {
                owner_data: Some(owner_map),
                token_data: Some(token_map),
                total_supply: self.total_supply,
            },
            errors,
        )
    }

    fn assert_operator_array(operators: &[u64]) -> std::result::Result<(), StateInvariantError> {
        for pair in operators.windows(2) {
            if pair[0] >= pair[1] {
                // pairs need to be unique and strictly increasing
                return Err(StateInvariantError::InvalidOperatorArray(operators.to_vec()));
            }
        }
        Ok(())
    }

    /// Helper to decode keys from bytes, recording errors if they fail
    fn decode_key_addr(key: &BytesKey, errors: &mut Vec<StateInvariantError>) -> Option<ActorID> {
        match decode_actor_id(key) {
            Some(actor_id) => Some(actor_id),
            None => {
                errors.push(StateInvariantError::InvalidBytesKey(key.clone()));
                None
            }
        }
    }
}

pub struct StateSummary {
    pub total_supply: u64,
    pub owner_data: Option<HashMap<ActorID, OwnerData>>,
    pub token_data: Option<HashMap<TokenID, TokenData>>,
}

#[derive(Error, Debug)]
pub enum StateInvariantError {
    #[error(
        "the total supply {total_supply:?} does not match the number of toknens recorded{token_count:?}"
    )]
    TotalSupplyMismatch { total_supply: u64, token_count: u64 },
    #[error(
        "the token array recorded {token_count:?} tokens but the owner map recorded {owner_count:?} owners"
    )]
    TokenBalanceMismatch { token_count: u64, owner_count: u64 },
    #[error("invalid serialized owner key {0:?}")]
    InvalidBytesKey(BytesKey),
    #[error("actorids stored in operator array were not strictly increasing {0:?}")]
    InvalidOperatorArray(Vec<u64>),
    #[error("underlying state error {0}")]
    State(#[from] StateError),
    #[error("entry for {0:?} in owner map had no tokens and no operators")]
    ExplicitEmptyOwner(u64),
}

impl NFTState {
    /**
     * Checks that the state is internally consistent and obeys the specified invariants
     *
     * Checks that balances in the TokenArray and OwnerMap are consistent. Checks that the total supply
     * is consistent with the number of tokens in the TokenArray. Checks that the OwnerHamt is clear of
     * semantically empty entries. Checks that all bytes keys are valid actor ids.
     *
     * Returns a state summary that can be used to check application specific invariants and a list
     * of errors that were found.
     */
    pub fn check_invariants<BS: Blockstore>(
        &self,
        bs: &BS,
    ) -> (StateSummary, Vec<StateInvariantError>) {
        // accumulate errors encountered in the state
        let mut errors: Vec<StateInvariantError> = vec![];

        // get token data
        let token_data = match self.get_token_data_amt(bs) {
            Ok(token_amt) => Some(token_amt),
            Err(e) => {
                errors.push(e.into());
                None
            }
        };

        // get owner data
        let owner_data = match self.get_owner_data_hamt(bs) {
            Ok(owner_hamt) => Some(owner_hamt),
            Err(e) => {
                errors.push(e.into());
                None
            }
        };

        // there's no point continuing if either are missing as something serious is wrong
        // we can't do meaningful state checks without the underlying data being loadable
        if owner_data.is_none() || token_data.is_none() {
            return (
                StateSummary {
                    owner_data: None,
                    token_data: None,
                    total_supply: self.total_supply,
                },
                errors,
            );
        }

        let owner_data = owner_data.unwrap();
        let token_data = token_data.unwrap();

        // check the total supply matches the number of NFTs stored
        if self.total_supply != token_data.count() {
            errors.push(StateInvariantError::TotalSupplyMismatch {
                total_supply: self.total_supply,
                token_count: token_data.count(),
            });
        }

        // tally the ownership of each token to check for consistency against owner_data
        let mut counted_balances = HashMap::<ActorID, u64>::new();

        let mut token_map = HashMap::<TokenID, TokenData>::new();
        token_data
            .for_each(|id, data| {
                // tally owner of token
                let owner = data.owner;
                let count = counted_balances.entry(owner).or_insert(0);
                *count += 1;

                // assert operator array has no duplicates and is ordered
                let res = Self::assert_operator_array(&data.operators);
                if res.is_err() {
                    errors.push(res.err().unwrap());
                }

                token_map.insert(id, data.clone());
                Ok(())
            })
            .unwrap();

        let mut owner_map = HashMap::<ActorID, OwnerData>::new();
        // check owner data is consistent with token data
        owner_data
            .for_each(|owner_key, data| {
                if let Some(actor_id) = Self::decode_key_addr(owner_key, &mut errors) {
                    // assert balance matches the balance derived from the token array
                    let expected_balance = counted_balances.get(&actor_id).unwrap_or(&0);
                    if *expected_balance != data.balance {
                        errors.push(StateInvariantError::TokenBalanceMismatch {
                            token_count: *expected_balance,
                            owner_count: data.balance,
                        });
                    }

                    // if balance is zero and there are no operators, there should be no entry in the owner map
                    if data.balance == 0 && data.operators.is_empty() {
                        errors.push(StateInvariantError::ExplicitEmptyOwner(actor_id));
                    }

                    owner_map.insert(actor_id, data.clone());
                } else {
                    errors.push(StateInvariantError::InvalidBytesKey(owner_key.clone()));
                }

                // assert operator array has no duplicates and is ordered
                let res = Self::assert_operator_array(&data.operators);
                if res.is_err() {
                    errors.push(res.err().unwrap());
                }

                Ok(())
            })
            .unwrap();

        (
            StateSummary {
                owner_data: Some(owner_map),
                token_data: Some(token_map),
                total_supply: self.total_supply,
            },
            errors,
        )
    }

    fn assert_operator_array(operators: &[u64]) -> std::result::Result<(), StateInvariantError> {
        for pair in operators.windows(2) {
            if pair[0] >= pair[1] {
                // pairs need to be unique and strictly increasing
                return Err(StateInvariantError::InvalidOperatorArray(operators.to_vec()));
            }
        }
        Ok(())
    }

    /// Helper to decode keys from bytes, recording errors if they fail
    fn decode_key_addr(key: &BytesKey, errors: &mut Vec<StateInvariantError>) -> Option<ActorID> {
        match decode_actor_id(key) {
            Some(actor_id) => Some(actor_id),
            None => {
                errors.push(StateInvariantError::InvalidBytesKey(key.clone()));
                None
            }
        }
    }
}

pub fn actor_id_key(a: ActorID) -> BytesKey {
    a.encode_var_vec().into()
}

pub fn decode_actor_id(key: &BytesKey) -> Option<ActorID> {
    u64::decode_var(key.0.as_slice()).map(|a| a.0)
}

#[cfg(test)]
mod test {
    use std::vec;

    use cid::Cid;
    use fvm_actor_utils::messaging::FakeMessenger;
    use fvm_ipld_blockstore::MemoryBlockstore;
    use fvm_ipld_encoding::RawBytes;
    use fvm_shared::ActorID;

    use crate::{
        state::{StateError, TokenID},
        types::{MintIntermediate, TransferFromIntermediate, TransferIntermediate},
        NFTState,
    };

    const ALICE_ID: ActorID = 1;
    const BOB_ID: ActorID = 2;
    const CHARLIE_ID: ActorID = 3;

    /// A convenience wrapper to help with testing
    ///
    /// Assigns default values to optional fields and calls receiver hooks for minting/transfer
    struct StateTester {
        pub state: NFTState,
        pub bs: MemoryBlockstore,
        pub msg: FakeMessenger,
    }

    impl StateTester {
        fn new() -> Self {
            let bs = MemoryBlockstore::default();
            let state = NFTState::new(&bs).unwrap();
            let msg = FakeMessenger::new(0, 99);
            Self { state, bs, msg }
        }

        /// Mint an amount of NFTs and return the token_ids
        fn mint_amount(&mut self, to: ActorID, num_tokens: u64) -> MintIntermediate {
            let mut hook = self
                .state
                .mint_tokens(
                    &self.bs,
                    0,
                    to,
                    &vec![Cid::default(); num_tokens as usize],
                    RawBytes::default(),
                    RawBytes::default(),
                )
                .unwrap();
            hook.call(&self.msg).unwrap()
        }

        /// Transfer tokens to an address, expecting the transaction to succeed
        fn transfer(
            &mut self,
            operator: ActorID,
            to: ActorID,
            token_ids: &[TokenID],
        ) -> TransferIntermediate {
            let mut hook = self
                .state
                .transfer_tokens(
                    &self.bs,
                    operator,
                    to,
                    token_ids,
                    RawBytes::default(),
                    RawBytes::default(),
                )
                .unwrap();
            hook.call(&self.msg).unwrap()
        }

        /// Transfer tokens to an address, expecting the transaction to succeed
        fn operator_transfer(
            &mut self,
            operator: ActorID,
            to: ActorID,
            token_ids: &[TokenID],
        ) -> TransferFromIntermediate {
            let mut hook = self
                .state
                .operator_transfer_tokens(
                    &self.bs,
                    operator,
                    to,
                    token_ids,
                    RawBytes::default(),
                    RawBytes::default(),
                )
                .unwrap();
            hook.call(&self.msg).unwrap()
        }

        fn assert_balance(&self, owner: ActorID, expected: u64) {
            let balance = self.state.get_balance(&self.bs, owner).unwrap();
            assert_eq!(balance, expected);
        }

        fn assert_invariants(&self) {
            let (_, vec) = self.state.check_invariants(&self.bs);
            assert!(vec.is_empty(), "invariants failed: {vec:?}");
        }
    }

    #[test]
    fn it_mints_tokens_incrementally() {
        let mut tester = StateTester::new();

        // mint first token
        let res = tester.mint_amount(ALICE_ID, 1);
        // expect balance increase, token id increment
        tester.assert_balance(ALICE_ID, 1);
        assert_eq!(res.token_ids, vec![0]);
        assert_eq!(tester.state.total_supply, 1);

        // mint another token
        let res = tester.mint_amount(ALICE_ID, 1);
        // expect balance increase, token id increment
        tester.assert_balance(ALICE_ID, 2);
        assert_eq!(res.token_ids, vec![1]);
        assert_eq!(tester.state.total_supply, 2);

        // expect another actor to have zero balance by default
        tester.assert_balance(BOB_ID, 0);

        // mint another token to a different actor
        let res = tester.mint_amount(BOB_ID, 1);
        // expect balance increase globally, token id increment
        tester.assert_balance(ALICE_ID, 2);
        tester.assert_balance(BOB_ID, 1);
        assert_eq!(res.token_ids, vec![2]);
        assert_eq!(tester.state.total_supply, 3);

        // mint 0 tokens (manual empty array should succeed)
        let mut hook = tester
            .state
            .mint_tokens(&tester.bs, 0, ALICE_ID, &[], RawBytes::default(), RawBytes::default())
            .unwrap();
        let res = hook.call(&tester.msg).unwrap();
        assert_eq!(res.token_ids, Vec::<TokenID>::default());
        // assert no state change
        tester.assert_balance(ALICE_ID, 2);
        tester.assert_balance(BOB_ID, 1);
        assert_eq!(res.token_ids, Vec::<TokenID>::default());
        assert_eq!(tester.state.total_supply, 3);

        tester.assert_invariants();
    }

    #[test]
    fn it_burns_tokens() {
        let mut tester = StateTester::new();
        tester.mint_amount(ALICE_ID, 4);
        tester.assert_balance(ALICE_ID, 4);
        assert_eq!(tester.state.total_supply, 4);

        // burn a non-existent token
        let err = tester.state.burn_tokens(&tester.bs, ALICE_ID, &[99]).unwrap_err();
        if let StateError::TokenNotFound(token_id) = err {
            assert_eq!(token_id, 99);
        } else {
            panic!("unexpected error: {err:?}");
        }
        // no state change
        assert_eq!(tester.state.total_supply, 4);
        tester.assert_balance(ALICE_ID, 4);

        // burn a token owned by alice
        tester.state.burn_tokens(&tester.bs, ALICE_ID, &[0]).unwrap();
        // total supply and balance should decrease
        tester.assert_balance(ALICE_ID, 3);
        assert_eq!(tester.state.total_supply, 3);

        // attempt to burn the same token again
        // burn a token owned by alice
        let err = tester.state.burn_tokens(&tester.bs, ALICE_ID, &[0]).unwrap_err();
        if let StateError::TokenNotFound(token_id) = err {
            assert_eq!(token_id, 0);
        } else {
            panic!("unexpected error: {err:?}");
        }
        // total supply and balance should remain the same
        tester.assert_balance(ALICE_ID, 3);
        assert_eq!(tester.state.total_supply, 3);

        // attempt to burn multiple tokens owned by alice with one invalid token
        tester.state.burn_tokens(&tester.bs, ALICE_ID, &[0, 1, 2]).unwrap_err();
        // total supply and balance should not change
        tester.assert_balance(ALICE_ID, 3);
        assert_eq!(tester.state.total_supply, 3);

        // attempt to burn multiple tokens owned by alice with one invalid token (invalid token at end)
        tester.state.burn_tokens(&tester.bs, ALICE_ID, &[1, 2, 0]).unwrap_err();
        // total supply and balance should not change
        tester.assert_balance(ALICE_ID, 3);
        assert_eq!(tester.state.total_supply, 3);

        // attempt to burn multiple tokens owned by alice
        tester.state.burn_tokens(&tester.bs, ALICE_ID, &[1, 2]).unwrap();
        // total supply and balance should not change
        tester.assert_balance(ALICE_ID, 1);
        assert_eq!(tester.state.total_supply, 1);

        tester.assert_invariants();
    }

    #[test]
    fn it_transfers_tokens() {
        let mut tester = StateTester::new();

        // mint two tokens
        tester.mint_amount(ALICE_ID, 3);

        // bob cannot transfer from alice to himself
        let res = tester
            .state
            .transfer_tokens(
                &tester.bs,
                BOB_ID,
                BOB_ID,
                &[0],
                RawBytes::default(),
                RawBytes::default(),
            )
            .unwrap_err();
        if let StateError::NotOwner { actor: operator, token_id } = res {
            assert_eq!(operator, BOB_ID);
            assert_eq!(token_id, 0);
        } else {
            panic!("unexpected error: {res:?}");
        }

        // alice can transfer to bob
        let res = tester.transfer(ALICE_ID, BOB_ID, &[0]);
        tester.assert_balance(ALICE_ID, 2);
        tester.assert_balance(BOB_ID, 1);
        assert_eq!(res.token_ids, vec![0]);

        // alice is unauthorized to transfer that token now
        let res = tester
            .state
            .transfer_tokens(
                &tester.bs,
                ALICE_ID,
                ALICE_ID,
                &[0],
                RawBytes::default(),
                RawBytes::default(),
            )
            .unwrap_err();
        if let StateError::NotOwner { actor: operator, token_id } = res {
            assert_eq!(operator, ALICE_ID);
            assert_eq!(token_id, 0);
        } else {
            panic!("unexpected error: {res:?}");
        }
        // no state change
        tester.assert_balance(ALICE_ID, 2);
        tester.assert_balance(BOB_ID, 1);

        // but bob can transfer it back
        let res = tester.transfer(BOB_ID, ALICE_ID, &[0]);
        tester.assert_balance(ALICE_ID, 3);
        tester.assert_balance(BOB_ID, 0);
        assert_eq!(res.token_ids, vec![0]);
        assert_eq!(res.to, ALICE_ID);

        // transferring a batch fails if any tokens is not valid
        tester
            .state
            .transfer_tokens(
                &tester.bs,
                ALICE_ID,
                BOB_ID,
                &[1, 99],
                RawBytes::default(),
                RawBytes::default(),
            )
            .unwrap_err();
        tester
            .state
            .transfer_tokens(
                &tester.bs,
                ALICE_ID,
                BOB_ID,
                &[99, 1],
                RawBytes::default(),
                RawBytes::default(),
            )
            .unwrap_err();
        // or there are duplicates
        let err = tester
            .state
            .transfer_tokens(
                &tester.bs,
                ALICE_ID,
                BOB_ID,
                &[1, 1, 2],
                RawBytes::default(),
                RawBytes::default(),
            )
            .unwrap_err();
        if let StateError::NotOwner { actor: operator, token_id } = err {
            assert_eq!(operator, ALICE_ID);
            assert_eq!(token_id, 1);
        } else {
            panic!("unexpected error: {res:?}");
        }
        // state unchanged
        tester.assert_balance(ALICE_ID, 3);
        tester.assert_balance(BOB_ID, 0);

        // alice can transfer other two in a batch
        let res = tester.transfer(ALICE_ID, BOB_ID, &[1, 2]);
        tester.assert_balance(ALICE_ID, 1);
        tester.assert_balance(BOB_ID, 2);
        assert_eq!(res.token_ids, vec![1, 2]);

        tester.assert_invariants();
    }

    #[test]
    fn it_allows_account_level_delegation() {
        let mut tester = StateTester::new();

        // mint a few tokens
        tester.mint_amount(ALICE_ID, 4);

        // bob cannot transfer from alice to himself
        let res = tester
            .state
            .operator_transfer_tokens(
                &tester.bs,
                BOB_ID,
                BOB_ID,
                &[0],
                RawBytes::default(),
                RawBytes::default(),
            )
            .unwrap_err();
        if let StateError::NotAuthorized { actor: operator, token_id } = res {
            assert_eq!(operator, BOB_ID);
            assert_eq!(token_id, 0);
        } else {
            panic!("unexpected error: {res:?}");
        }

        // approve bob to transfer on behalf of alice
        tester.state.approve_for_owner(&tester.bs, ALICE_ID, BOB_ID).unwrap();

        // bob can now transfer from alice to himself
        // but cannot use the incorrect method
        let res = tester
            .state
            .transfer_tokens(
                &tester.bs,
                BOB_ID,
                ALICE_ID,
                &[0],
                RawBytes::default(),
                RawBytes::default(),
            )
            .unwrap_err();
        if let StateError::NotOwner { actor: operator, token_id } = res {
            assert_eq!(operator, BOB_ID);
            assert_eq!(token_id, 0);
        } else {
            panic!("unexpected error: {res:?}");
        }

        // using correct method succeeds
        let res = tester.operator_transfer(BOB_ID, BOB_ID, &[0]);
        tester.assert_balance(ALICE_ID, 3);
        tester.assert_balance(BOB_ID, 1);
        assert_eq!(tester.state.total_supply, 4);
        assert_eq!(res.to, BOB_ID);
        assert_eq!(res.token_ids, vec![0]);

        // alice is unauthorised to transfer that token now
        let res = tester
            .state
            .transfer_tokens(
                &tester.bs,
                ALICE_ID,
                ALICE_ID,
                &[0],
                RawBytes::default(),
                RawBytes::default(),
            )
            .unwrap_err();
        // because she is no longer the owner
        if let StateError::NotOwner { actor: operator, token_id } = res {
            assert_eq!(operator, ALICE_ID);
            assert_eq!(token_id, 0);
        } else {
            panic!("unexpected error: {res:?}");
        }
        // state was unchanged
        tester.assert_balance(ALICE_ID, 3);
        tester.assert_balance(BOB_ID, 1);

        // but bob can transfer it back
        tester.transfer(BOB_ID, ALICE_ID, &[0]);
        tester.assert_balance(ALICE_ID, 4);
        tester.assert_balance(BOB_ID, 0);

        // bob can burn a token for alice
        // but not with the wrong method
        let res = tester.state.burn_tokens(&tester.bs, BOB_ID, &[1]).unwrap_err();
        if let StateError::NotOwner { actor: operator, token_id } = res {
            assert_eq!(operator, BOB_ID);
            assert_eq!(token_id, 1);
        } else {
            panic!("unexpected error: {res:?}");
        }
        // state was unchanged
        tester.assert_balance(ALICE_ID, 4);
        tester.assert_balance(BOB_ID, 0);
        assert_eq!(tester.state.total_supply, 4);

        // using correct method succeeds
        tester.state.operator_burn_tokens(&tester.bs, BOB_ID, &[0]).unwrap();
        tester.assert_balance(ALICE_ID, 3);
        tester.assert_balance(BOB_ID, 0);
        assert_eq!(tester.state.total_supply, 3);

        // a newly minted token after approval can be transferred by bob
        let res = tester.mint_amount(ALICE_ID, 1);
        tester.operator_transfer(BOB_ID, BOB_ID, &res.token_ids);
        tester.assert_balance(ALICE_ID, 3);
        tester.assert_balance(BOB_ID, 1);

        // a newly minted token after approval can be burnt by bob
        let res = tester.mint_amount(ALICE_ID, 1);
        tester.state.operator_burn_tokens(&tester.bs, BOB_ID, &res.token_ids).unwrap();
        tester.assert_balance(ALICE_ID, 3);
        tester.assert_balance(BOB_ID, 1);

        // bob cannot transfer a batch if any of the tokens is invalid or duplicated
        tester
            .state
            .operator_transfer_tokens(
                &tester.bs,
                BOB_ID,
                BOB_ID,
                &res.token_ids, // already transferred
                RawBytes::default(),
                RawBytes::default(),
            )
            .unwrap_err();
        tester
            .state
            .operator_transfer_tokens(
                &tester.bs,
                BOB_ID,
                BOB_ID,
                &[0, 99], // 99 doesn't exist
                RawBytes::default(),
                RawBytes::default(),
            )
            .unwrap_err();
        tester
            .state
            .operator_transfer_tokens(
                &tester.bs,
                BOB_ID,
                BOB_ID,
                &[0, 0], // duplicaated
                RawBytes::default(),
                RawBytes::default(),
            )
            .unwrap_err();
        // no state change
        tester.assert_balance(ALICE_ID, 3);
        tester.assert_balance(BOB_ID, 1);

        // bob can batch transfer tokens
        let res = tester.mint_amount(ALICE_ID, 3);
        tester.assert_balance(ALICE_ID, 6);
        tester.assert_balance(BOB_ID, 1);
        let res = tester.operator_transfer(BOB_ID, BOB_ID, &res.token_ids); // transfer the newly minted tokens
        tester.assert_balance(ALICE_ID, 3);
        tester.assert_balance(BOB_ID, 4);

        // bob's authorization can be revoked
        tester.state.revoke_for_all(&tester.bs, ALICE_ID, BOB_ID).unwrap();
        // cannot transfer
        let err = tester
            .state
            .operator_transfer_tokens(
                &tester.bs,
                BOB_ID,
                BOB_ID,
                &[res.token_ids[1]],
                RawBytes::default(),
                RawBytes::default(),
            )
            .unwrap_err();
        if let StateError::NotAuthorized { actor: operator, token_id } = err {
            assert_eq!(operator, BOB_ID);
            assert_eq!(token_id, res.token_ids[1]);
        } else {
            panic!("unexpected error: {err:?}");
<<<<<<< HEAD
        }
        // cannot burn
        tester.state.operator_burn_tokens(&tester.bs, BOB_ID, &[res.token_ids[1]]).unwrap_err();
        if let StateError::NotAuthorized { actor: operator, token_id } = err {
            assert_eq!(operator, BOB_ID);
            assert_eq!(token_id, res.token_ids[1]);
        } else {
            panic!("unexpected error: {err:?}");
=======
>>>>>>> 88041618
        }
        // state didn't change
        tester.assert_balance(ALICE_ID, 3);
        tester.assert_balance(BOB_ID, 4);

        tester.assert_invariants();
    }

    #[test]
    fn it_allows_token_level_delegation() {
        let mut tester = StateTester::new();

        if let [token_0, token_1] = tester.mint_amount(ALICE_ID, 2).token_ids[..] {
            // neither bob nor charlie can transfer either token
            tester
                .state
                .operator_transfer_tokens(
                    &tester.bs,
                    BOB_ID,
                    BOB_ID,
                    &[token_0],
                    RawBytes::default(),
                    RawBytes::default(),
                )
                .unwrap_err();
            tester
                .state
                .operator_transfer_tokens(
                    &tester.bs,
                    CHARLIE_ID,
                    BOB_ID,
                    &[token_0],
                    RawBytes::default(),
                    RawBytes::default(),
                )
                .unwrap_err();
            tester
                .state
                .operator_transfer_tokens(
                    &tester.bs,
                    BOB_ID,
                    BOB_ID,
                    &[token_1],
                    RawBytes::default(),
                    RawBytes::default(),
                )
                .unwrap_err();
            tester
                .state
                .operator_transfer_tokens(
                    &tester.bs,
                    CHARLIE_ID,
                    BOB_ID,
                    &[token_1],
                    RawBytes::default(),
                    RawBytes::default(),
                )
                .unwrap_err();

            // neither bob nor charlie can burn either token
            tester.state.operator_burn_tokens(&tester.bs, BOB_ID, &[token_0]).unwrap_err();
            tester.state.operator_burn_tokens(&tester.bs, CHARLIE_ID, &[token_0]).unwrap_err();
            tester.state.operator_burn_tokens(&tester.bs, BOB_ID, &[token_1]).unwrap_err();
            tester.state.operator_burn_tokens(&tester.bs, CHARLIE_ID, &[token_1]).unwrap_err();

            // state didn't change
            tester.assert_balance(ALICE_ID, 2);
            tester.assert_balance(BOB_ID, 0);
            tester.assert_balance(CHARLIE_ID, 0);

            // charlie cannot not approve bob or charlie for a token owned by alice
            tester
                .state
                .approve_for_tokens(&tester.bs, CHARLIE_ID, BOB_ID, &[token_0])
                .unwrap_err();
            let res = tester
                .state
                .approve_for_tokens(&tester.bs, CHARLIE_ID, CHARLIE_ID, &[token_0])
                .unwrap_err();
            if let StateError::NotOwner { actor, token_id } = res {
                assert_eq!(actor, CHARLIE_ID);
                assert_eq!(token_id, token_0);
            } else {
                panic!("unexpected error: {res:?}");
            }

            // alice approves bob and charlie as operators
            tester.state.approve_for_tokens(&tester.bs, ALICE_ID, BOB_ID, &[token_0]).unwrap();
            tester.state.approve_for_tokens(&tester.bs, ALICE_ID, BOB_ID, &[token_1]).unwrap();
            tester.state.approve_for_tokens(&tester.bs, ALICE_ID, CHARLIE_ID, &[token_1]).unwrap();

            // charlie still can't transfer token_0
            let res = tester
                .state
                .operator_transfer_tokens(
                    &tester.bs,
                    CHARLIE_ID,
                    CHARLIE_ID,
                    &[token_0],
                    RawBytes::default(),
                    RawBytes::default(),
                )
                .unwrap_err();
            if let StateError::NotAuthorized { actor, token_id } = res {
                assert_eq!(actor, CHARLIE_ID);
                assert_eq!(token_id, token_0);
            } else {
                panic!("unexpected error: {res:?}");
            }
            // charlie still can't burn token_0
            tester.state.operator_burn_tokens(&tester.bs, CHARLIE_ID, &[token_0]).unwrap_err();

            // but bob can transfer token_0
            tester.operator_transfer(BOB_ID, BOB_ID, &[token_0]);
            tester.assert_balance(ALICE_ID, 1);
            tester.assert_balance(BOB_ID, 1);
            tester.assert_balance(CHARLIE_ID, 0);

            // charlie can transfer token_1
            tester.operator_transfer(CHARLIE_ID, CHARLIE_ID, &[token_1]);
            tester.assert_balance(ALICE_ID, 0);
            tester.assert_balance(BOB_ID, 1);
            tester.assert_balance(CHARLIE_ID, 1);

            // but after that, bob can no longer transfer it (approvals were reset)
            tester
                .state
                .operator_transfer_tokens(
                    &tester.bs,
                    BOB_ID,
                    CHARLIE_ID,
                    &[token_1],
                    RawBytes::default(),
                    RawBytes::default(),
                )
                .unwrap_err();
            // state was unchanged
            tester.assert_balance(ALICE_ID, 0);
            tester.assert_balance(BOB_ID, 1);
            tester.assert_balance(CHARLIE_ID, 1);

            // charlie can approve bob to for token_1
            tester.state.approve_for_tokens(&tester.bs, CHARLIE_ID, BOB_ID, &[token_1]).unwrap();
            // now bob can burn token_1
            // but not with the wrong method
            tester.state.burn_tokens(&tester.bs, BOB_ID, &[token_1]).unwrap_err();
            // state was unchanged
            tester.assert_balance(ALICE_ID, 0);
            tester.assert_balance(BOB_ID, 1);
            tester.assert_balance(CHARLIE_ID, 1);
            // using the correct method succeeds
            tester.state.operator_burn_tokens(&tester.bs, BOB_ID, &[token_1]).unwrap();
            // the token disappears
            tester.assert_balance(ALICE_ID, 0);
            tester.assert_balance(BOB_ID, 1);
            tester.assert_balance(CHARLIE_ID, 0);

            // total supply is updated
            assert_eq!(tester.state.total_supply, 1);
        }

        tester.assert_invariants();
    }
}<|MERGE_RESOLUTION|>--- conflicted
+++ resolved
@@ -819,180 +819,6 @@
     }
 }
 
-pub struct StateSummary {
-    pub total_supply: u64,
-    pub owner_data: Option<HashMap<ActorID, OwnerData>>,
-    pub token_data: Option<HashMap<TokenID, TokenData>>,
-}
-
-#[derive(Error, Debug)]
-pub enum StateInvariantError {
-    #[error(
-        "the total supply {total_supply:?} does not match the number of toknens recorded{token_count:?}"
-    )]
-    TotalSupplyMismatch { total_supply: u64, token_count: u64 },
-    #[error(
-        "the token array recorded {token_count:?} tokens but the owner map recorded {owner_count:?} owners"
-    )]
-    TokenBalanceMismatch { token_count: u64, owner_count: u64 },
-    #[error("invalid serialized owner key {0:?}")]
-    InvalidBytesKey(BytesKey),
-    #[error("actorids stored in operator array were not strictly increasing {0:?}")]
-    InvalidOperatorArray(Vec<u64>),
-    #[error("underlying state error {0}")]
-    State(#[from] StateError),
-    #[error("entry for {0:?} in owner map had no tokens and no operators")]
-    ExplicitEmptyOwner(u64),
-}
-
-impl NFTState {
-    /**
-     * Checks that the state is internally consistent and obeys the specified invariants
-     *
-     * Checks that balances in the TokenArray and OwnerMap are consistent. Checks that the total supply
-     * is consistent with the number of tokens in the TokenArray. Checks that the OwnerHamt is clear of
-     * semantically empty entries. Checks that all bytes keys are valid actor ids.
-     *
-     * Returns a state summary that can be used to check application specific invariants and a list
-     * of errors that were found.
-     */
-    pub fn check_invariants<BS: Blockstore>(
-        &self,
-        bs: &BS,
-    ) -> (StateSummary, Vec<StateInvariantError>) {
-        // accumulate errors encountered in the state
-        let mut errors: Vec<StateInvariantError> = vec![];
-
-        // get token data
-        let token_data = match self.get_token_data_amt(bs) {
-            Ok(token_amt) => Some(token_amt),
-            Err(e) => {
-                errors.push(e.into());
-                None
-            }
-        };
-
-        // get owner data
-        let owner_data = match self.get_owner_data_hamt(bs) {
-            Ok(owner_hamt) => Some(owner_hamt),
-            Err(e) => {
-                errors.push(e.into());
-                None
-            }
-        };
-
-        // there's no point continuing if either are missing as something serious is wrong
-        // we can't do meaningful state checks without the underlying data being loadable
-        if owner_data.is_none() || token_data.is_none() {
-            return (
-                StateSummary {
-                    owner_data: None,
-                    token_data: None,
-                    total_supply: self.total_supply,
-                },
-                errors,
-            );
-        }
-
-        let owner_data = owner_data.unwrap();
-        let token_data = token_data.unwrap();
-
-        // check the total supply matches the number of NFTs stored
-        if self.total_supply != token_data.count() {
-            errors.push(StateInvariantError::TotalSupplyMismatch {
-                total_supply: self.total_supply,
-                token_count: token_data.count(),
-            });
-        }
-
-        // tally the ownership of each token to check for consistency against owner_data
-        let mut counted_balances = HashMap::<ActorID, u64>::new();
-
-        let mut token_map = HashMap::<TokenID, TokenData>::new();
-        token_data
-            .for_each(|id, data| {
-                // tally owner of token
-                let owner = data.owner;
-                let count = counted_balances.entry(owner).or_insert(0);
-                *count += 1;
-
-                // assert operator array has no duplicates and is ordered
-                let res = Self::assert_operator_array(&data.operators);
-                if res.is_err() {
-                    errors.push(res.err().unwrap());
-                }
-
-                token_map.insert(id, data.clone());
-                Ok(())
-            })
-            .unwrap();
-
-        let mut owner_map = HashMap::<ActorID, OwnerData>::new();
-        // check owner data is consistent with token data
-        owner_data
-            .for_each(|owner_key, data| {
-                if let Some(actor_id) = Self::decode_key_addr(owner_key, &mut errors) {
-                    // assert balance matches the balance derived from the token array
-                    let expected_balance = counted_balances.get(&actor_id).unwrap_or(&0);
-                    if *expected_balance != data.balance {
-                        errors.push(StateInvariantError::TokenBalanceMismatch {
-                            token_count: *expected_balance,
-                            owner_count: data.balance,
-                        });
-                    }
-
-                    // if balance is zero and there are no operators, there should be no entry in the owner map
-                    if data.balance == 0 && data.operators.is_empty() {
-                        errors.push(StateInvariantError::ExplicitEmptyOwner(actor_id));
-                    }
-
-                    owner_map.insert(actor_id, data.clone());
-                } else {
-                    errors.push(StateInvariantError::InvalidBytesKey(owner_key.clone()));
-                }
-
-                // assert operator array has no duplicates and is ordered
-                let res = Self::assert_operator_array(&data.operators);
-                if res.is_err() {
-                    errors.push(res.err().unwrap());
-                }
-
-                Ok(())
-            })
-            .unwrap();
-
-        (
-            StateSummary {
-                owner_data: Some(owner_map),
-                token_data: Some(token_map),
-                total_supply: self.total_supply,
-            },
-            errors,
-        )
-    }
-
-    fn assert_operator_array(operators: &[u64]) -> std::result::Result<(), StateInvariantError> {
-        for pair in operators.windows(2) {
-            if pair[0] >= pair[1] {
-                // pairs need to be unique and strictly increasing
-                return Err(StateInvariantError::InvalidOperatorArray(operators.to_vec()));
-            }
-        }
-        Ok(())
-    }
-
-    /// Helper to decode keys from bytes, recording errors if they fail
-    fn decode_key_addr(key: &BytesKey, errors: &mut Vec<StateInvariantError>) -> Option<ActorID> {
-        match decode_actor_id(key) {
-            Some(actor_id) => Some(actor_id),
-            None => {
-                errors.push(StateInvariantError::InvalidBytesKey(key.clone()));
-                None
-            }
-        }
-    }
-}
-
 pub fn actor_id_key(a: ActorID) -> BytesKey {
     a.encode_var_vec().into()
 }
@@ -1320,7 +1146,6 @@
         tester.assert_balance(ALICE_ID, 1);
         tester.assert_balance(BOB_ID, 2);
         assert_eq!(res.token_ids, vec![1, 2]);
-
         tester.assert_invariants();
     }
 
@@ -1506,7 +1331,6 @@
             assert_eq!(token_id, res.token_ids[1]);
         } else {
             panic!("unexpected error: {err:?}");
-<<<<<<< HEAD
         }
         // cannot burn
         tester.state.operator_burn_tokens(&tester.bs, BOB_ID, &[res.token_ids[1]]).unwrap_err();
@@ -1515,8 +1339,6 @@
             assert_eq!(token_id, res.token_ids[1]);
         } else {
             panic!("unexpected error: {err:?}");
-=======
->>>>>>> 88041618
         }
         // state didn't change
         tester.assert_balance(ALICE_ID, 3);
@@ -1677,7 +1499,6 @@
             // total supply is updated
             assert_eq!(tester.state.total_supply, 1);
         }
-
         tester.assert_invariants();
     }
 }