[package]
name = "frc42_hasher"
version = "1.2.0"
license = "MIT OR Apache-2.0"
description = "Filecoin FRC-0042 calling convention method hashing"
repository = "https://github.com/helix-onchain/filecoin/"
edition = "2021"

[dependencies]
<<<<<<< HEAD
fvm_sdk = { version = "3.0.0-alpha.16", optional = true }
fvm_shared = { version = "3.0.0-alpha.14" }
=======
fvm_sdk = { version = "=2.1.0", optional = true }
fvm_shared = { version = "2.0.0" }
>>>>>>> 7f966e78
thiserror = { version = "1.0.31" }

[features]
default = ["dep:fvm_sdk"]
no_sdk = [] # avoid dependence on fvm_sdk (for proc macro and similar purposes)<|MERGE_RESOLUTION|>--- conflicted
+++ resolved
@@ -7,13 +7,8 @@
 edition = "2021"
 
 [dependencies]
-<<<<<<< HEAD
-fvm_sdk = { version = "3.0.0-alpha.16", optional = true }
+fvm_sdk = { version = "3.0.0-alpha.19", optional = true }
 fvm_shared = { version = "3.0.0-alpha.14" }
-=======
-fvm_sdk = { version = "=2.1.0", optional = true }
-fvm_shared = { version = "2.0.0" }
->>>>>>> 7f966e78
 thiserror = { version = "1.0.31" }
 
 [features]
