--- conflicted
+++ resolved
@@ -9,17 +9,10 @@
 
 
 [dependencies]
-<<<<<<< HEAD
-fvm_ipld_encoding = { version = "0.3.0" }
-fvm_sdk = { version = "3.0.0-alpha.16", optional = true }
+fvm_ipld_encoding = "=0.3.2"
+fvm_sdk = { version = "3.0.0-alpha.19", optional = true }
 fvm_shared = { version = "3.0.0-alpha.14" }
-frc42_hasher = { version = "1.0.0", path = "hasher" }
-=======
-fvm_ipld_encoding = { version = "=0.2.3" }
-fvm_sdk = { version = "=2.1.0", optional = true }
-fvm_shared = { version = "2.0.0" }
 frc42_hasher = { version = "1.2.0", path = "hasher" }
->>>>>>> 7f966e78
 frc42_macros = { version = "1.0.0", path = "macros" }
 thiserror = { version = "1.0.31" }
 
