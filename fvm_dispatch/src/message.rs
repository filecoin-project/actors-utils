use thiserror::Error;

use crate::hash::{Hasher, MethodNameErr, MethodResolver};

use fvm_ipld_encoding::RawBytes;
use fvm_sdk::{send, sys::ErrorNumber};
use fvm_shared::{address::Address, econ::TokenAmount, receipt::Receipt};

/// Utility to invoke standard methods on deployed actors
#[derive(Default)]
pub struct MethodMessenger<T: Hasher> {
    method_resolver: MethodResolver<T>,
}

#[derive(Error, PartialEq, Debug)]
pub enum MethodMessengerError {
    #[error("error when calculating method name: `{0}`")]
    MethodName(MethodNameErr),
    #[error("error sending message: `{0}`")]
    Syscall(ErrorNumber),
}

impl From<ErrorNumber> for MethodMessengerError {
    fn from(e: ErrorNumber) -> Self {
        Self::Syscall(e)
    }
}

impl From<MethodNameErr> for MethodMessengerError {
    fn from(e: MethodNameErr) -> Self {
        Self::MethodName(e)
    }
}

<<<<<<< HEAD
impl<T: Hasher> MethodDispatcher<T> {
    /// Create a new MethodDispatcher with a given hasher
=======
impl<T: Hasher> MethodMessenger<T> {
    /// Creates a new method messenger using a specified hashing function (blake2b by default)
>>>>>>> 88ebb5d1
    pub fn new(hasher: T) -> Self {
        Self {
            method_resolver: MethodResolver::new(hasher),
        }
    }

<<<<<<< HEAD
    /// Call a method on another actor by conventional name
=======
    /// Calls a method (by name) on a specified actor by constructing and publishing the underlying
    /// on-chain Message
>>>>>>> 88ebb5d1
    pub fn call_method(
        &self,
        to: &Address,
        method: &str,
        params: RawBytes,
        value: TokenAmount,
    ) -> Result<Receipt, MethodMessengerError> {
        let method = self.method_resolver.method_number(method)?;
        send::send(to, method, params, value).map_err(MethodMessengerError::from)
    }
}<|MERGE_RESOLUTION|>--- conflicted
+++ resolved
@@ -32,25 +32,16 @@
     }
 }
 
-<<<<<<< HEAD
-impl<T: Hasher> MethodDispatcher<T> {
-    /// Create a new MethodDispatcher with a given hasher
-=======
 impl<T: Hasher> MethodMessenger<T> {
     /// Creates a new method messenger using a specified hashing function (blake2b by default)
->>>>>>> 88ebb5d1
     pub fn new(hasher: T) -> Self {
         Self {
             method_resolver: MethodResolver::new(hasher),
         }
     }
 
-<<<<<<< HEAD
-    /// Call a method on another actor by conventional name
-=======
     /// Calls a method (by name) on a specified actor by constructing and publishing the underlying
     /// on-chain Message
->>>>>>> 88ebb5d1
     pub fn call_method(
         &self,
         to: &Address,
