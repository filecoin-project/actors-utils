--- conflicted
+++ resolved
@@ -41,22 +41,13 @@
 impl<T: Hasher> MethodResolver<T> {
     const CONSTRUCTOR_METHOD_NAME: &'static str = "Constructor";
     const CONSTRUCTOR_METHOD_NUMBER: u64 = 1_u64;
-<<<<<<< HEAD
-
-    /// Create a new MethodHasher using the given hash algorithm
-=======
     const RESERVED_METHOD_NUMBER: u64 = 0_u64;
 
     /// Creates a MethodResolver with an instance of a hasher (blake2b by convention)
->>>>>>> 88ebb5d1
     pub fn new(hasher: T) -> Self {
         Self { hasher }
     }
 
-<<<<<<< HEAD
-    /// Generate the conventional method number based off an exported name
-    pub fn method_number(&self, method_name: &str) -> u64 {
-=======
     /// Generates a standard FRC-XXX compliant method number
     ///
     /// The method number is calculated as the first four bytes of `hash(method-name)`.
@@ -74,7 +65,6 @@
             return Err(MethodNameErr::EmptyString);
         }
 
->>>>>>> 88ebb5d1
         if method_name == Self::CONSTRUCTOR_METHOD_NAME {
             return Ok(Self::CONSTRUCTOR_METHOD_NUMBER);
         }
@@ -98,18 +88,11 @@
 /// Using big-endian order interperets the first four bytes to an int.
 /// The slice passed to this must be at least length 4
 fn as_u32(bytes: &[u8]) -> u32 {
-<<<<<<< HEAD
-    ((bytes[0] as u32) << (8 * 3)) +
-    ((bytes[1] as u32) << (8 * 2)) +
-    ((bytes[2] as u32) << 8) +
-    (bytes[3] as u32)
-=======
     u32::from_be_bytes(
         bytes[0..4]
             .try_into()
             .expect("bytes was not at least length 4"),
     )
->>>>>>> 88ebb5d1
 }
 
 #[cfg(test)]
